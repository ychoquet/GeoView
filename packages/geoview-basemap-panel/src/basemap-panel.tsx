--- conflicted
+++ resolved
@@ -9,11 +9,8 @@
   TypeBasemapOptions,
   TypeProjectionCodes,
 } from 'geoview-core';
-<<<<<<< HEAD
-=======
 
 import { mapViewProjectionPayload } from 'geoview-core/src/api/events/payloads/map-view-projection-payload';
->>>>>>> 1c810d2e
 
 const w = window as TypeWindow;
 
