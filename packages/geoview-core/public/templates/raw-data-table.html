<!DOCTYPE html>
<html lang="en">

<head>
  <meta charset="UTF-8" />
  <meta name="viewport" content="width=device-width, initial-scale=1.0" />
  <title>
    <%= htmlWebpackPlugin.options.title %>
  </title>
  <link rel="shortcut icon" href="./favicon.ico" />
  <meta name="msapplication-TileColor" content="#da532c" />
  <meta name="msapplication-config" content="./img/browserconfig.xml" />
  <meta name="theme-color" content="#ffffff" />
  <meta name="msapplication-TileColor" content="#da532c" />
  <meta name="theme-color" content="#ffffff" />
  <link href="https://fonts.googleapis.com/css?family=Roboto|Montserrat:200,300,400,900|Merriweather" rel="stylesheet"
    type="text/css" />
  <link rel="stylesheet" href="https://fonts.googleapis.com/icon?family=Material+Icons" />
  <link rel="stylesheet" href="css/style.css" />
</head>

<body>
  <div class="header-table">
    <table>
      <tbody>
        <tr>
          <td><img class="header-logo" alt="logo" src="./img/Logo.png" /></td>
          <td class="header-title">
            <h1><strong>Package - Raw Data Table</strong></h1>
          </td>
        </tr>
        <tr>
          <td>
            <a href="./index.html">Main</a><br />
          </td>
        </tr>
      </tbody>
    </table>
  </div>

  <div class="map-title-holder">
    <h4 id="HUC1">1. Default Configuration</h4>
    <a class="ref-link" href="#top">Top</a>
  </div>
  <div id="mapWM1" class="llwp-map" data-lang="en" data-config-url="./configs/raw-data-table.json"></div>

  <div>

    <button disabled onClick="renderDataTable()" id="createDataTableBtn">Create
      DataTable
      <span id="loadingIndicator"></span>
    </button>

    <button onClick="renderDataTableFromMap()" id="createDataTableFromMapBtn">Create
      DataTable From Map
    </button>

    <div id="dataTable" style="margin: 1rem 0"></div>
  </div>


  <script src="codedoc.js"></script>
  <script>
    // initialize cgpv and api events, a callback is optional, used if calling api's after the rendering is ready
    cgpv.init(function () {
      console.log('api is ready');
      const { react, createRoot, api, ui } = cgpv;

      //create snippets
      createConfigSnippet();
      createCodeSnippet();

      renderDataTable = () => {
        console.time('tableCreation')
        const itemAcc = {
          title: 'Data Table',
          content: cgpv.api.maps['mapWM1'].dataTable.createDataTable({ data: result }),
        }

        cgpv.api.addUiComponent(
          'dataTable',
          cgpv.react.createElement(cgpv.ui.elements.Accordion, { items: [itemAcc], defaultExpanded: true })
        );
        console.timeEnd('tableCreation')
      }

      const url = 'https://geoappext.nrcan.gc.ca/arcgis/rest/services/GSCC/Geochronology/MapServer/0/query?f=json&where=OBJECTID+%3E+0&text=&objectIds=&time=&geometry=&geometryType=esriGeometryEnvelope&inSR=&spatialRel=esriSpatialRelIntersects&relationParam=&outFields=*&returnGeometry=true&returnTrueCurves=false&maxAllowableOffset=&geometryPrecision=&outSR=&having=&returnIdsOnly=false&returnCountOnly=false&orderByFields=&groupByFieldsForStatistics=&outStatistics=&returnZ=false&returnM=false&gdbVersion=&historicMoment=&returnDistinctValues=false&resultOffset=&resultRecordCount=&queryByDistance=&returnExtentOnly=false&datumTransformation=&parameterValues=&rangeValues=&quantizationParameters=&f=html'

      fetchData = async () => {
        const loadingIndicator = document.getElementById('loadingIndicator');
        const createDataTableBtn = document.getElementById('createDataTableBtn');

        const root = cgpv.api.addUiComponent(
          'loadingIndicator',
          cgpv.react.createElement(cgpv.ui.elements.CircularProgressBase, { size: '1rem' })
        );

        const response = await fetch(url);
        if (!response.ok) {
          throw new Error('Error');
        }
        result = await response.json();
<<<<<<< HEAD
        reactDOM.unmountComponentAtNode(loadingIndicator)
=======

        root.unmount(loadingIndicator)
>>>>>>> bb51444f
        createDataTableBtn.removeAttribute("disabled")
      }
      fetchData();


      renderDataTableFromMap = async () => {
        console.time("MapTableCreation")
        const layers = Object.keys(api.map('mapWM1').layer.geoviewLayers);
        const itemAcc = {
          title: "Data Table",
          content: await cgpv.api.maps['mapWM1'].dataTable.createDataTableByLayerId({ layerId: layers[0] })
        }

        cgpv.api.addUiComponent(
          "dataTable",
          cgpv.react.createElement(cgpv.ui.elements.Accordion, { items: [itemAcc] })
        );
        console.timeEnd("MapTableCreation")
      }
    });
  </script>
</body>

</html><|MERGE_RESOLUTION|>--- conflicted
+++ resolved
@@ -100,12 +100,8 @@
           throw new Error('Error');
         }
         result = await response.json();
-<<<<<<< HEAD
-        reactDOM.unmountComponentAtNode(loadingIndicator)
-=======
 
         root.unmount(loadingIndicator)
->>>>>>> bb51444f
         createDataTableBtn.removeAttribute("disabled")
       }
       fetchData();
