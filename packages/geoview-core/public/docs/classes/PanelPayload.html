<!DOCTYPE html><html class="default"><head><meta charSet="utf-8"/><meta http-equiv="x-ua-compatible" content="IE=edge"/><title>PanelPayload | geoview-core</title><meta name="description" content="Documentation for geoview-core"/><meta name="viewport" content="width=device-width, initial-scale=1"/><link rel="stylesheet" href="../assets/style.css"/><link rel="stylesheet" href="../assets/highlight.css"/><script async src="../assets/search.js" id="search-script"></script></head><body><script>document.body.classList.add(localStorage.getItem("tsd-theme") || "os")</script><header><div class="tsd-page-toolbar"><div class="container"><div class="table-wrap"><div class="table-cell" id="tsd-search" data-base=".."><div class="field"><label for="tsd-search-field" class="tsd-widget search no-caption">Search</label><input type="text" id="tsd-search-field"/></div><ul class="results"><li class="state loading">Preparing search index...</li><li class="state failure">The search index is not available</li></ul><a href="../index.html" class="title">geoview-core</a></div><div class="table-cell" id="tsd-widgets"><div id="tsd-filter"><a href="#" class="tsd-widget options no-caption" data-toggle="options">Options</a><div class="tsd-filter-group"><div class="tsd-select" id="tsd-filter-visibility"><span class="tsd-select-label">All</span><ul class="tsd-select-list"><li data-value="public">Public</li><li data-value="protected">Public/Protected</li><li data-value="private" class="selected">All</li></ul></div> <input type="checkbox" id="tsd-filter-inherited" checked/><label class="tsd-widget" for="tsd-filter-inherited">Inherited</label><input type="checkbox" id="tsd-filter-externals" checked/><label class="tsd-widget" for="tsd-filter-externals">Externals</label></div></div><a href="#" class="tsd-widget menu no-caption" data-toggle="menu">Menu</a></div></div></div></div><div class="tsd-page-title"><div class="container"><ul class="tsd-breadcrumb"><li><a href="../modules.html">geoview-core</a></li><li><a href="PanelPayload.html">PanelPayload</a></li></ul><h1>Class PanelPayload </h1></div></div></header><div class="container container-main"><div class="row"><div class="col-8 col-content"><section class="tsd-panel tsd-comment"><div class="tsd-comment tsd-typography"><div class="lead">
<p>Class definition for PanelPayload</p>
<<<<<<< HEAD
</div><dl class="tsd-comment-tags"><dt>exports</dt><dd></dd></dl></div></section><section class="tsd-panel tsd-hierarchy"><h3>Hierarchy</h3><ul class="tsd-hierarchy"><li><a href="PayloadBaseClass.html" class="tsd-signature-type" data-tsd-kind="Class">PayloadBaseClass</a><ul class="tsd-hierarchy"><li><span class="target">PanelPayload</span><ul class="tsd-hierarchy"><li><a href="../interfaces/PanelWithAButtonIdAndTypePayload.html" class="tsd-signature-type" data-tsd-kind="Interface">PanelWithAButtonIdAndTypePayload</a></li><li><a href="../interfaces/PanelAndActionPayload.html" class="tsd-signature-type" data-tsd-kind="Interface">PanelAndActionPayload</a></li><li><a href="../interfaces/PanelAndContentPayload.html" class="tsd-signature-type" data-tsd-kind="Interface">PanelAndContentPayload</a></li></ul></li></ul></li></ul></section><section class="tsd-panel-group tsd-index-group"><h2>Index</h2><section class="tsd-panel tsd-index-panel"><div class="tsd-index-content"><section class="tsd-index-section "><h3>Constructors</h3><ul class="tsd-index-list"><li class="tsd-kind-constructor tsd-parent-kind-class tsd-is-overwrite"><a href="PanelPayload.html#constructor" class="tsd-kind-icon">constructor</a></li></ul></section><section class="tsd-index-section tsd-is-inherited"><h3>Properties</h3><ul class="tsd-index-list"><li class="tsd-kind-property tsd-parent-kind-class tsd-is-inherited"><a href="PanelPayload.html#event" class="tsd-kind-icon">event</a></li><li class="tsd-kind-property tsd-parent-kind-class tsd-is-inherited"><a href="PanelPayload.html#handlerName" class="tsd-kind-icon">handler<wbr/>Name</a></li></ul></section><section class="tsd-index-section "><h3>Methods</h3><ul class="tsd-index-list"><li class="tsd-kind-method tsd-parent-kind-class tsd-is-static"><a href="PanelPayload.html#withButtonIdAndActionButton" class="tsd-kind-icon">with<wbr/>Button<wbr/>Id<wbr/>And<wbr/>Action<wbr/>Button</a></li><li class="tsd-kind-method tsd-parent-kind-class tsd-is-static"><a href="PanelPayload.html#withButtonIdAndContent" class="tsd-kind-icon">with<wbr/>Button<wbr/>Id<wbr/>And<wbr/>Content</a></li><li class="tsd-kind-method tsd-parent-kind-class tsd-is-static"><a href="PanelPayload.html#withButtonIdAndType" class="tsd-kind-icon">with<wbr/>Button<wbr/>Id<wbr/>And<wbr/>Type</a></li></ul></section></div></section></section><section class="tsd-panel-group tsd-member-group "><h2>Constructors</h2><section class="tsd-panel tsd-member tsd-kind-constructor tsd-parent-kind-class tsd-is-overwrite"><a id="constructor" class="tsd-anchor"></a><h3 class="tsd-anchor-link">constructor<a href="#constructor" aria-label="Permalink" class="tsd-anchor-icon"><svg xmlns="http://www.w3.org/2000/svg" class="icon icon-tabler icon-tabler-link" viewBox="0 0 24 24" stroke-width="2" stroke="currentColor" fill="none" stroke-linecap="round" stroke-linejoin="round"><path stroke="none" d="M0 0h24v24H0z" fill="none"></path><path d="M10 14a3.5 3.5 0 0 0 5 0l4 -4a3.5 3.5 0 0 0 -5 -5l-.5 .5"></path><path d="M14 10a3.5 3.5 0 0 0 -5 0l-4 4a3.5 3.5 0 0 0 5 5l.5 -.5"></path></svg></a></h3><ul class="tsd-signatures tsd-kind-constructor tsd-parent-kind-class tsd-is-overwrite"><li class="tsd-signature tsd-kind-icon">new <wbr/>Panel<wbr/>Payload<span class="tsd-signature-symbol">(</span>event<span class="tsd-signature-symbol">: </span><span class="tsd-signature-type">EventStringId</span>, handlerName<span class="tsd-signature-symbol">: </span><span class="tsd-signature-type">null</span><span class="tsd-signature-symbol"> | </span><span class="tsd-signature-type">string</span><span class="tsd-signature-symbol">)</span><span class="tsd-signature-symbol">: </span><a href="PanelPayload.html" class="tsd-signature-type" data-tsd-kind="Class">PanelPayload</a></li></ul><ul class="tsd-descriptions"><li class="tsd-description"><aside class="tsd-sources"><p>Overrides <a href="PayloadBaseClass.html">PayloadBaseClass</a>.<a href="PayloadBaseClass.html#constructor">constructor</a></p><ul><li>Defined in <a href="https://github.com/yass0016/GeoView-OL/blob/a69e139/packages/geoview-core/src/api/events/payloads/panel-payload.ts#L125">packages/geoview-core/src/api/events/payloads/panel-payload.ts:125</a></li></ul></aside><div class="tsd-comment tsd-typography"><div class="lead">
=======
</div><dl class="tsd-comment-tags"><dt>exports</dt><dd></dd></dl></div></section><section class="tsd-panel tsd-hierarchy"><h3>Hierarchy</h3><ul class="tsd-hierarchy"><li><a href="PayloadBaseClass.html" class="tsd-signature-type" data-tsd-kind="Class">PayloadBaseClass</a><ul class="tsd-hierarchy"><li><span class="target">PanelPayload</span><ul class="tsd-hierarchy"><li><a href="../interfaces/PanelWithAButtonIdAndTypePayload.html" class="tsd-signature-type" data-tsd-kind="Interface">PanelWithAButtonIdAndTypePayload</a></li><li><a href="../interfaces/PanelAndActionPayload.html" class="tsd-signature-type" data-tsd-kind="Interface">PanelAndActionPayload</a></li><li><a href="../interfaces/PanelAndContentPayload.html" class="tsd-signature-type" data-tsd-kind="Interface">PanelAndContentPayload</a></li></ul></li></ul></li></ul></section><section class="tsd-panel-group tsd-index-group"><h2>Index</h2><section class="tsd-panel tsd-index-panel"><div class="tsd-index-content"><section class="tsd-index-section "><h3>Constructors</h3><ul class="tsd-index-list"><li class="tsd-kind-constructor tsd-parent-kind-class tsd-is-overwrite"><a href="PanelPayload.html#constructor" class="tsd-kind-icon">constructor</a></li></ul></section><section class="tsd-index-section tsd-is-inherited"><h3>Properties</h3><ul class="tsd-index-list"><li class="tsd-kind-property tsd-parent-kind-class tsd-is-inherited"><a href="PanelPayload.html#event" class="tsd-kind-icon">event</a></li><li class="tsd-kind-property tsd-parent-kind-class tsd-is-inherited"><a href="PanelPayload.html#handlerName" class="tsd-kind-icon">handler<wbr/>Name</a></li></ul></section><section class="tsd-index-section "><h3>Methods</h3><ul class="tsd-index-list"><li class="tsd-kind-method tsd-parent-kind-class tsd-is-static"><a href="PanelPayload.html#withButtonIdAndActionButton" class="tsd-kind-icon">with<wbr/>Button<wbr/>Id<wbr/>And<wbr/>Action<wbr/>Button</a></li><li class="tsd-kind-method tsd-parent-kind-class tsd-is-static"><a href="PanelPayload.html#withButtonIdAndContent" class="tsd-kind-icon">with<wbr/>Button<wbr/>Id<wbr/>And<wbr/>Content</a></li><li class="tsd-kind-method tsd-parent-kind-class tsd-is-static"><a href="PanelPayload.html#withButtonIdAndType" class="tsd-kind-icon">with<wbr/>Button<wbr/>Id<wbr/>And<wbr/>Type</a></li></ul></section></div></section></section><section class="tsd-panel-group tsd-member-group "><h2>Constructors</h2><section class="tsd-panel tsd-member tsd-kind-constructor tsd-parent-kind-class tsd-is-overwrite"><a id="constructor" class="tsd-anchor"></a><h3 class="tsd-anchor-link">constructor<a href="#constructor" aria-label="Permalink" class="tsd-anchor-icon"><svg xmlns="http://www.w3.org/2000/svg" class="icon icon-tabler icon-tabler-link" viewBox="0 0 24 24" stroke-width="2" stroke="currentColor" fill="none" stroke-linecap="round" stroke-linejoin="round"><path stroke="none" d="M0 0h24v24H0z" fill="none"></path><path d="M10 14a3.5 3.5 0 0 0 5 0l4 -4a3.5 3.5 0 0 0 -5 -5l-.5 .5"></path><path d="M14 10a3.5 3.5 0 0 0 -5 0l-4 4a3.5 3.5 0 0 0 5 5l.5 -.5"></path></svg></a></h3><ul class="tsd-signatures tsd-kind-constructor tsd-parent-kind-class tsd-is-overwrite"><li class="tsd-signature tsd-kind-icon">new <wbr/>Panel<wbr/>Payload<span class="tsd-signature-symbol">(</span>event<span class="tsd-signature-symbol">: </span><span class="tsd-signature-type">EventStringId</span>, handlerName<span class="tsd-signature-symbol">: </span><span class="tsd-signature-type">null</span><span class="tsd-signature-symbol"> | </span><span class="tsd-signature-type">string</span><span class="tsd-signature-symbol">)</span><span class="tsd-signature-symbol">: </span><a href="PanelPayload.html" class="tsd-signature-type" data-tsd-kind="Class">PanelPayload</a></li></ul><ul class="tsd-descriptions"><li class="tsd-description"><aside class="tsd-sources"><p>Overrides <a href="PayloadBaseClass.html">PayloadBaseClass</a>.<a href="PayloadBaseClass.html#constructor">constructor</a></p><ul><li>Defined in <a href="https://github.com/jolevesq/GeoView-OL/blob/d4243fd/packages/geoview-core/src/api/events/payloads/panel-payload.ts#L125">packages/geoview-core/src/api/events/payloads/panel-payload.ts:125</a></li></ul></aside><div class="tsd-comment tsd-typography"><div class="lead">
>>>>>>> 00bda9ba
<p>Constructor for the class</p>
</div></div><h4 class="tsd-parameters-title">Parameters</h4><ul class="tsd-parameters"><li><h5>event: <span class="tsd-signature-type">EventStringId</span></h5><div class="tsd-comment tsd-typography"><div class="lead">
<p>the event identifier for which the payload is constructed</p>
</div></div></li><li><h5>handlerName: <span class="tsd-signature-type">null</span><span class="tsd-signature-symbol"> | </span><span class="tsd-signature-type">string</span></h5><div class="tsd-comment tsd-typography"><div class="lead">
<p>the handler Name</p>
<<<<<<< HEAD
</div></div></li></ul><h4 class="tsd-returns-title">Returns <a href="PanelPayload.html" class="tsd-signature-type" data-tsd-kind="Class">PanelPayload</a></h4></li></ul></section></section><section class="tsd-panel-group tsd-member-group tsd-is-inherited"><h2>Properties</h2><section class="tsd-panel tsd-member tsd-kind-property tsd-parent-kind-class tsd-is-inherited"><a id="event" class="tsd-anchor"></a><h3 class="tsd-anchor-link">event<a href="#event" aria-label="Permalink" class="tsd-anchor-icon"><svg xmlns="http://www.w3.org/2000/svg" class="icon icon-tabler icon-tabler-link" viewBox="0 0 24 24" stroke-width="2" stroke="currentColor" fill="none" stroke-linecap="round" stroke-linejoin="round"><path stroke="none" d="M0 0h24v24H0z" fill="none"></path><path d="M10 14a3.5 3.5 0 0 0 5 0l4 -4a3.5 3.5 0 0 0 -5 -5l-.5 .5"></path><path d="M14 10a3.5 3.5 0 0 0 -5 0l-4 4a3.5 3.5 0 0 0 5 5l.5 -.5"></path></svg></a></h3><div class="tsd-signature tsd-kind-icon">event<span class="tsd-signature-symbol">:</span> <span class="tsd-signature-type">EventStringId</span></div><aside class="tsd-sources"><p>Inherited from <a href="PayloadBaseClass.html">PayloadBaseClass</a>.<a href="PayloadBaseClass.html#event">event</a></p><ul><li>Defined in <a href="https://github.com/yass0016/GeoView-OL/blob/a69e139/packages/geoview-core/src/api/events/payloads/payload-base-class.ts#L11">packages/geoview-core/src/api/events/payloads/payload-base-class.ts:11</a></li></ul></aside></section><section class="tsd-panel tsd-member tsd-kind-property tsd-parent-kind-class tsd-is-inherited"><a id="handlerName" class="tsd-anchor"></a><h3 class="tsd-anchor-link">handler<wbr/>Name<a href="#handlerName" aria-label="Permalink" class="tsd-anchor-icon"><svg xmlns="http://www.w3.org/2000/svg" class="icon icon-tabler icon-tabler-link" viewBox="0 0 24 24" stroke-width="2" stroke="currentColor" fill="none" stroke-linecap="round" stroke-linejoin="round"><path stroke="none" d="M0 0h24v24H0z" fill="none"></path><path d="M10 14a3.5 3.5 0 0 0 5 0l4 -4a3.5 3.5 0 0 0 -5 -5l-.5 .5"></path><path d="M14 10a3.5 3.5 0 0 0 -5 0l-4 4a3.5 3.5 0 0 0 5 5l.5 -.5"></path></svg></a></h3><div class="tsd-signature tsd-kind-icon">handler<wbr/>Name<span class="tsd-signature-symbol">:</span> <span class="tsd-signature-type">null</span><span class="tsd-signature-symbol"> | </span><span class="tsd-signature-type">string</span></div><aside class="tsd-sources"><p>Inherited from <a href="PayloadBaseClass.html">PayloadBaseClass</a>.<a href="PayloadBaseClass.html#handlerName">handlerName</a></p><ul><li>Defined in <a href="https://github.com/yass0016/GeoView-OL/blob/a69e139/packages/geoview-core/src/api/events/payloads/payload-base-class.ts#L14">packages/geoview-core/src/api/events/payloads/payload-base-class.ts:14</a></li></ul></aside></section></section><section class="tsd-panel-group tsd-member-group "><h2>Methods</h2><section class="tsd-panel tsd-member tsd-kind-method tsd-parent-kind-class tsd-is-static"><a id="withButtonIdAndActionButton" class="tsd-anchor"></a><h3 class="tsd-anchor-link"><span class="tsd-flag ts-flagStatic">Static</span> with<wbr/>Button<wbr/>Id<wbr/>And<wbr/>Action<wbr/>Button<a href="#withButtonIdAndActionButton" aria-label="Permalink" class="tsd-anchor-icon"><svg xmlns="http://www.w3.org/2000/svg" class="icon icon-tabler icon-tabler-link" viewBox="0 0 24 24" stroke-width="2" stroke="currentColor" fill="none" stroke-linecap="round" stroke-linejoin="round"><path stroke="none" d="M0 0h24v24H0z" fill="none"></path><path d="M10 14a3.5 3.5 0 0 0 5 0l4 -4a3.5 3.5 0 0 0 -5 -5l-.5 .5"></path><path d="M14 10a3.5 3.5 0 0 0 -5 0l-4 4a3.5 3.5 0 0 0 5 5l.5 -.5"></path></svg></a></h3><ul class="tsd-signatures tsd-kind-method tsd-parent-kind-class tsd-is-static"><li class="tsd-signature tsd-kind-icon">with<wbr/>Button<wbr/>Id<wbr/>And<wbr/>Action<wbr/>Button<span class="tsd-signature-symbol">(</span>event<span class="tsd-signature-symbol">: </span><span class="tsd-signature-type">EventStringId</span>, handlerName<span class="tsd-signature-symbol">: </span><span class="tsd-signature-type">null</span><span class="tsd-signature-symbol"> | </span><span class="tsd-signature-type">string</span>, buttonId<span class="tsd-signature-symbol">: </span><span class="tsd-signature-type">string</span>, actionButton<span class="tsd-signature-symbol">: </span><a href="../modules.html#TypeActionButton" class="tsd-signature-type" data-tsd-kind="Type alias">TypeActionButton</a><span class="tsd-signature-symbol">)</span><span class="tsd-signature-symbol">: </span><a href="../interfaces/PanelAndActionPayload.html" class="tsd-signature-type" data-tsd-kind="Interface">PanelAndActionPayload</a></li></ul><ul class="tsd-descriptions"><li class="tsd-description"><aside class="tsd-sources"><ul><li>Defined in <a href="https://github.com/yass0016/GeoView-OL/blob/a69e139/packages/geoview-core/src/api/events/payloads/panel-payload.ts#L163">packages/geoview-core/src/api/events/payloads/panel-payload.ts:163</a></li></ul></aside><div class="tsd-comment tsd-typography"><div class="lead">
=======
</div></div></li></ul><h4 class="tsd-returns-title">Returns <a href="PanelPayload.html" class="tsd-signature-type" data-tsd-kind="Class">PanelPayload</a></h4></li></ul></section></section><section class="tsd-panel-group tsd-member-group tsd-is-inherited"><h2>Properties</h2><section class="tsd-panel tsd-member tsd-kind-property tsd-parent-kind-class tsd-is-inherited"><a id="event" class="tsd-anchor"></a><h3 class="tsd-anchor-link">event<a href="#event" aria-label="Permalink" class="tsd-anchor-icon"><svg xmlns="http://www.w3.org/2000/svg" class="icon icon-tabler icon-tabler-link" viewBox="0 0 24 24" stroke-width="2" stroke="currentColor" fill="none" stroke-linecap="round" stroke-linejoin="round"><path stroke="none" d="M0 0h24v24H0z" fill="none"></path><path d="M10 14a3.5 3.5 0 0 0 5 0l4 -4a3.5 3.5 0 0 0 -5 -5l-.5 .5"></path><path d="M14 10a3.5 3.5 0 0 0 -5 0l-4 4a3.5 3.5 0 0 0 5 5l.5 -.5"></path></svg></a></h3><div class="tsd-signature tsd-kind-icon">event<span class="tsd-signature-symbol">:</span> <span class="tsd-signature-type">EventStringId</span></div><aside class="tsd-sources"><p>Inherited from <a href="PayloadBaseClass.html">PayloadBaseClass</a>.<a href="PayloadBaseClass.html#event">event</a></p><ul><li>Defined in <a href="https://github.com/jolevesq/GeoView-OL/blob/d4243fd/packages/geoview-core/src/api/events/payloads/payload-base-class.ts#L11">packages/geoview-core/src/api/events/payloads/payload-base-class.ts:11</a></li></ul></aside></section><section class="tsd-panel tsd-member tsd-kind-property tsd-parent-kind-class tsd-is-inherited"><a id="handlerName" class="tsd-anchor"></a><h3 class="tsd-anchor-link">handler<wbr/>Name<a href="#handlerName" aria-label="Permalink" class="tsd-anchor-icon"><svg xmlns="http://www.w3.org/2000/svg" class="icon icon-tabler icon-tabler-link" viewBox="0 0 24 24" stroke-width="2" stroke="currentColor" fill="none" stroke-linecap="round" stroke-linejoin="round"><path stroke="none" d="M0 0h24v24H0z" fill="none"></path><path d="M10 14a3.5 3.5 0 0 0 5 0l4 -4a3.5 3.5 0 0 0 -5 -5l-.5 .5"></path><path d="M14 10a3.5 3.5 0 0 0 -5 0l-4 4a3.5 3.5 0 0 0 5 5l.5 -.5"></path></svg></a></h3><div class="tsd-signature tsd-kind-icon">handler<wbr/>Name<span class="tsd-signature-symbol">:</span> <span class="tsd-signature-type">null</span><span class="tsd-signature-symbol"> | </span><span class="tsd-signature-type">string</span></div><aside class="tsd-sources"><p>Inherited from <a href="PayloadBaseClass.html">PayloadBaseClass</a>.<a href="PayloadBaseClass.html#handlerName">handlerName</a></p><ul><li>Defined in <a href="https://github.com/jolevesq/GeoView-OL/blob/d4243fd/packages/geoview-core/src/api/events/payloads/payload-base-class.ts#L14">packages/geoview-core/src/api/events/payloads/payload-base-class.ts:14</a></li></ul></aside></section></section><section class="tsd-panel-group tsd-member-group "><h2>Methods</h2><section class="tsd-panel tsd-member tsd-kind-method tsd-parent-kind-class tsd-is-static"><a id="withButtonIdAndActionButton" class="tsd-anchor"></a><h3 class="tsd-anchor-link"><span class="tsd-flag ts-flagStatic">Static</span> with<wbr/>Button<wbr/>Id<wbr/>And<wbr/>Action<wbr/>Button<a href="#withButtonIdAndActionButton" aria-label="Permalink" class="tsd-anchor-icon"><svg xmlns="http://www.w3.org/2000/svg" class="icon icon-tabler icon-tabler-link" viewBox="0 0 24 24" stroke-width="2" stroke="currentColor" fill="none" stroke-linecap="round" stroke-linejoin="round"><path stroke="none" d="M0 0h24v24H0z" fill="none"></path><path d="M10 14a3.5 3.5 0 0 0 5 0l4 -4a3.5 3.5 0 0 0 -5 -5l-.5 .5"></path><path d="M14 10a3.5 3.5 0 0 0 -5 0l-4 4a3.5 3.5 0 0 0 5 5l.5 -.5"></path></svg></a></h3><ul class="tsd-signatures tsd-kind-method tsd-parent-kind-class tsd-is-static"><li class="tsd-signature tsd-kind-icon">with<wbr/>Button<wbr/>Id<wbr/>And<wbr/>Action<wbr/>Button<span class="tsd-signature-symbol">(</span>event<span class="tsd-signature-symbol">: </span><span class="tsd-signature-type">EventStringId</span>, handlerName<span class="tsd-signature-symbol">: </span><span class="tsd-signature-type">null</span><span class="tsd-signature-symbol"> | </span><span class="tsd-signature-type">string</span>, buttonId<span class="tsd-signature-symbol">: </span><span class="tsd-signature-type">string</span>, actionButton<span class="tsd-signature-symbol">: </span><a href="../modules.html#TypeActionButton" class="tsd-signature-type" data-tsd-kind="Type alias">TypeActionButton</a><span class="tsd-signature-symbol">)</span><span class="tsd-signature-symbol">: </span><a href="../interfaces/PanelAndActionPayload.html" class="tsd-signature-type" data-tsd-kind="Interface">PanelAndActionPayload</a></li></ul><ul class="tsd-descriptions"><li class="tsd-description"><aside class="tsd-sources"><ul><li>Defined in <a href="https://github.com/jolevesq/GeoView-OL/blob/d4243fd/packages/geoview-core/src/api/events/payloads/panel-payload.ts#L163">packages/geoview-core/src/api/events/payloads/panel-payload.ts:163</a></li></ul></aside><div class="tsd-comment tsd-typography"><div class="lead">
>>>>>>> 00bda9ba
<p>Static method used to create a panel payload with additional buton ID and action buton information</p>
</div></div><h4 class="tsd-parameters-title">Parameters</h4><ul class="tsd-parameters"><li><h5>event: <span class="tsd-signature-type">EventStringId</span></h5><div class="tsd-comment tsd-typography"><div class="lead">
<p>the event identifier for which the payload is constructed</p>
</div></div></li><li><h5>handlerName: <span class="tsd-signature-type">null</span><span class="tsd-signature-symbol"> | </span><span class="tsd-signature-type">string</span></h5><div class="tsd-comment tsd-typography"><div class="lead">
<p>the handler Name</p>
</div></div></li><li><h5>buttonId: <span class="tsd-signature-type">string</span></h5><div class="tsd-comment tsd-typography"><div class="lead">
<p>the panel buton id</p>
</div></div></li><li><h5>actionButton: <a href="../modules.html#TypeActionButton" class="tsd-signature-type" data-tsd-kind="Type alias">TypeActionButton</a></h5><div class="tsd-comment tsd-typography"><div class="lead">
<p>the action buton information</p>
</div></div></li></ul><h4 class="tsd-returns-title">Returns <a href="../interfaces/PanelAndActionPayload.html" class="tsd-signature-type" data-tsd-kind="Interface">PanelAndActionPayload</a></h4><div><p>the PanelAndActionPayload object created</p>
<<<<<<< HEAD
</div></li></ul></section><section class="tsd-panel tsd-member tsd-kind-method tsd-parent-kind-class tsd-is-static"><a id="withButtonIdAndContent" class="tsd-anchor"></a><h3 class="tsd-anchor-link"><span class="tsd-flag ts-flagStatic">Static</span> with<wbr/>Button<wbr/>Id<wbr/>And<wbr/>Content<a href="#withButtonIdAndContent" aria-label="Permalink" class="tsd-anchor-icon"><svg xmlns="http://www.w3.org/2000/svg" class="icon icon-tabler icon-tabler-link" viewBox="0 0 24 24" stroke-width="2" stroke="currentColor" fill="none" stroke-linecap="round" stroke-linejoin="round"><path stroke="none" d="M0 0h24v24H0z" fill="none"></path><path d="M10 14a3.5 3.5 0 0 0 5 0l4 -4a3.5 3.5 0 0 0 -5 -5l-.5 .5"></path><path d="M14 10a3.5 3.5 0 0 0 -5 0l-4 4a3.5 3.5 0 0 0 5 5l.5 -.5"></path></svg></a></h3><ul class="tsd-signatures tsd-kind-method tsd-parent-kind-class tsd-is-static"><li class="tsd-signature tsd-kind-icon">with<wbr/>Button<wbr/>Id<wbr/>And<wbr/>Content<span class="tsd-signature-symbol">(</span>event<span class="tsd-signature-symbol">: </span><span class="tsd-signature-type">EventStringId</span>, handlerName<span class="tsd-signature-symbol">: </span><span class="tsd-signature-type">null</span><span class="tsd-signature-symbol"> | </span><span class="tsd-signature-type">string</span>, buttonId<span class="tsd-signature-symbol">: </span><span class="tsd-signature-type">string</span>, content<span class="tsd-signature-symbol">: </span><span class="tsd-signature-type">Element</span><span class="tsd-signature-symbol"> | </span><span class="tsd-signature-type">ReactNode</span><span class="tsd-signature-symbol">)</span><span class="tsd-signature-symbol">: </span><a href="../interfaces/PanelAndContentPayload.html" class="tsd-signature-type" data-tsd-kind="Interface">PanelAndContentPayload</a></li></ul><ul class="tsd-descriptions"><li class="tsd-description"><aside class="tsd-sources"><ul><li>Defined in <a href="https://github.com/yass0016/GeoView-OL/blob/a69e139/packages/geoview-core/src/api/events/payloads/panel-payload.ts#L186">packages/geoview-core/src/api/events/payloads/panel-payload.ts:186</a></li></ul></aside><div class="tsd-comment tsd-typography"><div class="lead">
=======
</div></li></ul></section><section class="tsd-panel tsd-member tsd-kind-method tsd-parent-kind-class tsd-is-static"><a id="withButtonIdAndContent" class="tsd-anchor"></a><h3 class="tsd-anchor-link"><span class="tsd-flag ts-flagStatic">Static</span> with<wbr/>Button<wbr/>Id<wbr/>And<wbr/>Content<a href="#withButtonIdAndContent" aria-label="Permalink" class="tsd-anchor-icon"><svg xmlns="http://www.w3.org/2000/svg" class="icon icon-tabler icon-tabler-link" viewBox="0 0 24 24" stroke-width="2" stroke="currentColor" fill="none" stroke-linecap="round" stroke-linejoin="round"><path stroke="none" d="M0 0h24v24H0z" fill="none"></path><path d="M10 14a3.5 3.5 0 0 0 5 0l4 -4a3.5 3.5 0 0 0 -5 -5l-.5 .5"></path><path d="M14 10a3.5 3.5 0 0 0 -5 0l-4 4a3.5 3.5 0 0 0 5 5l.5 -.5"></path></svg></a></h3><ul class="tsd-signatures tsd-kind-method tsd-parent-kind-class tsd-is-static"><li class="tsd-signature tsd-kind-icon">with<wbr/>Button<wbr/>Id<wbr/>And<wbr/>Content<span class="tsd-signature-symbol">(</span>event<span class="tsd-signature-symbol">: </span><span class="tsd-signature-type">EventStringId</span>, handlerName<span class="tsd-signature-symbol">: </span><span class="tsd-signature-type">null</span><span class="tsd-signature-symbol"> | </span><span class="tsd-signature-type">string</span>, buttonId<span class="tsd-signature-symbol">: </span><span class="tsd-signature-type">string</span>, content<span class="tsd-signature-symbol">: </span><span class="tsd-signature-type">Element</span><span class="tsd-signature-symbol"> | </span><span class="tsd-signature-type">ReactNode</span><span class="tsd-signature-symbol">)</span><span class="tsd-signature-symbol">: </span><a href="../interfaces/PanelAndContentPayload.html" class="tsd-signature-type" data-tsd-kind="Interface">PanelAndContentPayload</a></li></ul><ul class="tsd-descriptions"><li class="tsd-description"><aside class="tsd-sources"><ul><li>Defined in <a href="https://github.com/jolevesq/GeoView-OL/blob/d4243fd/packages/geoview-core/src/api/events/payloads/panel-payload.ts#L186">packages/geoview-core/src/api/events/payloads/panel-payload.ts:186</a></li></ul></aside><div class="tsd-comment tsd-typography"><div class="lead">
>>>>>>> 00bda9ba
<p>Static method used to create a panel payload with additional buton ID and content information</p>
</div></div><h4 class="tsd-parameters-title">Parameters</h4><ul class="tsd-parameters"><li><h5>event: <span class="tsd-signature-type">EventStringId</span></h5><div class="tsd-comment tsd-typography"><div class="lead">
<p>the event identifier for which the payload is constructed</p>
</div></div></li><li><h5>handlerName: <span class="tsd-signature-type">null</span><span class="tsd-signature-symbol"> | </span><span class="tsd-signature-type">string</span></h5><div class="tsd-comment tsd-typography"><div class="lead">
<p>the handler Name</p>
</div></div></li><li><h5>buttonId: <span class="tsd-signature-type">string</span></h5><div class="tsd-comment tsd-typography"><div class="lead">
<p>the panel buton id</p>
</div></div></li><li><h5>content: <span class="tsd-signature-type">Element</span><span class="tsd-signature-symbol"> | </span><span class="tsd-signature-type">ReactNode</span></h5><div class="tsd-comment tsd-typography"><div class="lead">
<p>the content object</p>
</div></div></li></ul><h4 class="tsd-returns-title">Returns <a href="../interfaces/PanelAndContentPayload.html" class="tsd-signature-type" data-tsd-kind="Interface">PanelAndContentPayload</a></h4><div><p>the PanelAndContentPayload object created</p>
<<<<<<< HEAD
</div></li></ul></section><section class="tsd-panel tsd-member tsd-kind-method tsd-parent-kind-class tsd-is-static"><a id="withButtonIdAndType" class="tsd-anchor"></a><h3 class="tsd-anchor-link"><span class="tsd-flag ts-flagStatic">Static</span> with<wbr/>Button<wbr/>Id<wbr/>And<wbr/>Type<a href="#withButtonIdAndType" aria-label="Permalink" class="tsd-anchor-icon"><svg xmlns="http://www.w3.org/2000/svg" class="icon icon-tabler icon-tabler-link" viewBox="0 0 24 24" stroke-width="2" stroke="currentColor" fill="none" stroke-linecap="round" stroke-linejoin="round"><path stroke="none" d="M0 0h24v24H0z" fill="none"></path><path d="M10 14a3.5 3.5 0 0 0 5 0l4 -4a3.5 3.5 0 0 0 -5 -5l-.5 .5"></path><path d="M14 10a3.5 3.5 0 0 0 -5 0l-4 4a3.5 3.5 0 0 0 5 5l.5 -.5"></path></svg></a></h3><ul class="tsd-signatures tsd-kind-method tsd-parent-kind-class tsd-is-static"><li class="tsd-signature tsd-kind-icon">with<wbr/>Button<wbr/>Id<wbr/>And<wbr/>Type<span class="tsd-signature-symbol">(</span>event<span class="tsd-signature-symbol">: </span><span class="tsd-signature-type">EventStringId</span>, handlerName<span class="tsd-signature-symbol">: </span><span class="tsd-signature-type">null</span><span class="tsd-signature-symbol"> | </span><span class="tsd-signature-type">string</span>, buttonId<span class="tsd-signature-symbol">: </span><span class="tsd-signature-type">string</span>, type<span class="tsd-signature-symbol">: </span><span class="tsd-signature-type">string</span><span class="tsd-signature-symbol">)</span><span class="tsd-signature-symbol">: </span><a href="../interfaces/PanelWithAButtonIdAndTypePayload.html" class="tsd-signature-type" data-tsd-kind="Interface">PanelWithAButtonIdAndTypePayload</a></li></ul><ul class="tsd-descriptions"><li class="tsd-description"><aside class="tsd-sources"><ul><li>Defined in <a href="https://github.com/yass0016/GeoView-OL/blob/a69e139/packages/geoview-core/src/api/events/payloads/panel-payload.ts#L140">packages/geoview-core/src/api/events/payloads/panel-payload.ts:140</a></li></ul></aside><div class="tsd-comment tsd-typography"><div class="lead">
=======
</div></li></ul></section><section class="tsd-panel tsd-member tsd-kind-method tsd-parent-kind-class tsd-is-static"><a id="withButtonIdAndType" class="tsd-anchor"></a><h3 class="tsd-anchor-link"><span class="tsd-flag ts-flagStatic">Static</span> with<wbr/>Button<wbr/>Id<wbr/>And<wbr/>Type<a href="#withButtonIdAndType" aria-label="Permalink" class="tsd-anchor-icon"><svg xmlns="http://www.w3.org/2000/svg" class="icon icon-tabler icon-tabler-link" viewBox="0 0 24 24" stroke-width="2" stroke="currentColor" fill="none" stroke-linecap="round" stroke-linejoin="round"><path stroke="none" d="M0 0h24v24H0z" fill="none"></path><path d="M10 14a3.5 3.5 0 0 0 5 0l4 -4a3.5 3.5 0 0 0 -5 -5l-.5 .5"></path><path d="M14 10a3.5 3.5 0 0 0 -5 0l-4 4a3.5 3.5 0 0 0 5 5l.5 -.5"></path></svg></a></h3><ul class="tsd-signatures tsd-kind-method tsd-parent-kind-class tsd-is-static"><li class="tsd-signature tsd-kind-icon">with<wbr/>Button<wbr/>Id<wbr/>And<wbr/>Type<span class="tsd-signature-symbol">(</span>event<span class="tsd-signature-symbol">: </span><span class="tsd-signature-type">EventStringId</span>, handlerName<span class="tsd-signature-symbol">: </span><span class="tsd-signature-type">null</span><span class="tsd-signature-symbol"> | </span><span class="tsd-signature-type">string</span>, buttonId<span class="tsd-signature-symbol">: </span><span class="tsd-signature-type">string</span>, type<span class="tsd-signature-symbol">: </span><span class="tsd-signature-type">string</span><span class="tsd-signature-symbol">)</span><span class="tsd-signature-symbol">: </span><a href="../interfaces/PanelWithAButtonIdAndTypePayload.html" class="tsd-signature-type" data-tsd-kind="Interface">PanelWithAButtonIdAndTypePayload</a></li></ul><ul class="tsd-descriptions"><li class="tsd-description"><aside class="tsd-sources"><ul><li>Defined in <a href="https://github.com/jolevesq/GeoView-OL/blob/d4243fd/packages/geoview-core/src/api/events/payloads/panel-payload.ts#L140">packages/geoview-core/src/api/events/payloads/panel-payload.ts:140</a></li></ul></aside><div class="tsd-comment tsd-typography"><div class="lead">
>>>>>>> 00bda9ba
<p>Static method used to create a panel payload with additional buton ID and panel type information</p>
</div></div><h4 class="tsd-parameters-title">Parameters</h4><ul class="tsd-parameters"><li><h5>event: <span class="tsd-signature-type">EventStringId</span></h5><div class="tsd-comment tsd-typography"><div class="lead">
<p>the event identifier for which the payload is constructed</p>
</div></div></li><li><h5>handlerName: <span class="tsd-signature-type">null</span><span class="tsd-signature-symbol"> | </span><span class="tsd-signature-type">string</span></h5><div class="tsd-comment tsd-typography"><div class="lead">
<p>the handler Name</p>
</div></div></li><li><h5>buttonId: <span class="tsd-signature-type">string</span></h5><div class="tsd-comment tsd-typography"><div class="lead">
<p>the panel buton id</p>
</div></div></li><li><h5>type: <span class="tsd-signature-type">string</span></h5><div class="tsd-comment tsd-typography"><div class="lead">
<p>the panel type</p>
</div></div></li></ul><h4 class="tsd-returns-title">Returns <a href="../interfaces/PanelWithAButtonIdAndTypePayload.html" class="tsd-signature-type" data-tsd-kind="Interface">PanelWithAButtonIdAndTypePayload</a></h4><div><p>the PanelWithAButtonIdAndTypePayload object created</p>
</div></li></ul></section></section></div><div class="col-4 col-menu menu-sticky-wrap menu-highlight"><nav class="tsd-navigation primary"><ul><li class=""><a href="../modules.html">Exports</a></li></ul></nav><nav class="tsd-navigation secondary menu-sticky"><ul><li class="current tsd-kind-class"><a href="PanelPayload.html" class="tsd-kind-icon">Panel<wbr/>Payload</a><ul><li class="tsd-kind-constructor tsd-parent-kind-class tsd-is-overwrite"><a href="PanelPayload.html#constructor" class="tsd-kind-icon">constructor</a></li><li class="tsd-kind-property tsd-parent-kind-class tsd-is-inherited"><a href="PanelPayload.html#event" class="tsd-kind-icon">event</a></li><li class="tsd-kind-property tsd-parent-kind-class tsd-is-inherited"><a href="PanelPayload.html#handlerName" class="tsd-kind-icon">handler<wbr/>Name</a></li><li class="tsd-kind-method tsd-parent-kind-class tsd-is-static"><a href="PanelPayload.html#withButtonIdAndActionButton" class="tsd-kind-icon">with<wbr/>Button<wbr/>Id<wbr/>And<wbr/>Action<wbr/>Button</a></li><li class="tsd-kind-method tsd-parent-kind-class tsd-is-static"><a href="PanelPayload.html#withButtonIdAndContent" class="tsd-kind-icon">with<wbr/>Button<wbr/>Id<wbr/>And<wbr/>Content</a></li><li class="tsd-kind-method tsd-parent-kind-class tsd-is-static"><a href="PanelPayload.html#withButtonIdAndType" class="tsd-kind-icon">with<wbr/>Button<wbr/>Id<wbr/>And<wbr/>Type</a></li></ul></li></ul></nav></div></div></div><footer class="with-border-bottom"><div class="container"><h2>Legend</h2><div class="tsd-legend-group"><ul class="tsd-legend"><li class="tsd-kind-constructor tsd-parent-kind-class"><span class="tsd-kind-icon">Constructor</span></li><li class="tsd-kind-property tsd-parent-kind-class"><span class="tsd-kind-icon">Property</span></li><li class="tsd-kind-method tsd-parent-kind-class"><span class="tsd-kind-icon">Method</span></li></ul><ul class="tsd-legend"><li class="tsd-kind-property tsd-parent-kind-interface"><span class="tsd-kind-icon">Property</span></li><li class="tsd-kind-method tsd-parent-kind-interface"><span class="tsd-kind-icon">Method</span></li></ul><ul class="tsd-legend"><li class="tsd-kind-property tsd-parent-kind-class tsd-is-inherited"><span class="tsd-kind-icon">Inherited property</span></li><li class="tsd-kind-method tsd-parent-kind-class tsd-is-inherited"><span class="tsd-kind-icon">Inherited method</span></li></ul><ul class="tsd-legend"><li class="tsd-kind-property tsd-parent-kind-class tsd-is-private"><span class="tsd-kind-icon">Private property</span></li><li class="tsd-kind-method tsd-parent-kind-class tsd-is-private"><span class="tsd-kind-icon">Private method</span></li></ul><ul class="tsd-legend"><li class="tsd-kind-property tsd-parent-kind-class tsd-is-protected"><span class="tsd-kind-icon">Protected property</span></li></ul><ul class="tsd-legend"><li class="tsd-kind-method tsd-parent-kind-class tsd-is-static"><span class="tsd-kind-icon">Static method</span></li></ul></div><h2>Settings</h2><p>Theme <select id="theme"><option value="os">OS</option><option value="light">Light</option><option value="dark">Dark</option></select></p></div></footer><div class="container tsd-generator"><p>Generated using <a href="https://typedoc.org/" target="_blank">TypeDoc</a></p></div><div class="overlay"></div><script src="../assets/main.js"></script></body></html><|MERGE_RESOLUTION|>--- conflicted
+++ resolved
@@ -1,58 +1,728 @@
-<!DOCTYPE html><html class="default"><head><meta charSet="utf-8"/><meta http-equiv="x-ua-compatible" content="IE=edge"/><title>PanelPayload | geoview-core</title><meta name="description" content="Documentation for geoview-core"/><meta name="viewport" content="width=device-width, initial-scale=1"/><link rel="stylesheet" href="../assets/style.css"/><link rel="stylesheet" href="../assets/highlight.css"/><script async src="../assets/search.js" id="search-script"></script></head><body><script>document.body.classList.add(localStorage.getItem("tsd-theme") || "os")</script><header><div class="tsd-page-toolbar"><div class="container"><div class="table-wrap"><div class="table-cell" id="tsd-search" data-base=".."><div class="field"><label for="tsd-search-field" class="tsd-widget search no-caption">Search</label><input type="text" id="tsd-search-field"/></div><ul class="results"><li class="state loading">Preparing search index...</li><li class="state failure">The search index is not available</li></ul><a href="../index.html" class="title">geoview-core</a></div><div class="table-cell" id="tsd-widgets"><div id="tsd-filter"><a href="#" class="tsd-widget options no-caption" data-toggle="options">Options</a><div class="tsd-filter-group"><div class="tsd-select" id="tsd-filter-visibility"><span class="tsd-select-label">All</span><ul class="tsd-select-list"><li data-value="public">Public</li><li data-value="protected">Public/Protected</li><li data-value="private" class="selected">All</li></ul></div> <input type="checkbox" id="tsd-filter-inherited" checked/><label class="tsd-widget" for="tsd-filter-inherited">Inherited</label><input type="checkbox" id="tsd-filter-externals" checked/><label class="tsd-widget" for="tsd-filter-externals">Externals</label></div></div><a href="#" class="tsd-widget menu no-caption" data-toggle="menu">Menu</a></div></div></div></div><div class="tsd-page-title"><div class="container"><ul class="tsd-breadcrumb"><li><a href="../modules.html">geoview-core</a></li><li><a href="PanelPayload.html">PanelPayload</a></li></ul><h1>Class PanelPayload </h1></div></div></header><div class="container container-main"><div class="row"><div class="col-8 col-content"><section class="tsd-panel tsd-comment"><div class="tsd-comment tsd-typography"><div class="lead">
-<p>Class definition for PanelPayload</p>
-<<<<<<< HEAD
-</div><dl class="tsd-comment-tags"><dt>exports</dt><dd></dd></dl></div></section><section class="tsd-panel tsd-hierarchy"><h3>Hierarchy</h3><ul class="tsd-hierarchy"><li><a href="PayloadBaseClass.html" class="tsd-signature-type" data-tsd-kind="Class">PayloadBaseClass</a><ul class="tsd-hierarchy"><li><span class="target">PanelPayload</span><ul class="tsd-hierarchy"><li><a href="../interfaces/PanelWithAButtonIdAndTypePayload.html" class="tsd-signature-type" data-tsd-kind="Interface">PanelWithAButtonIdAndTypePayload</a></li><li><a href="../interfaces/PanelAndActionPayload.html" class="tsd-signature-type" data-tsd-kind="Interface">PanelAndActionPayload</a></li><li><a href="../interfaces/PanelAndContentPayload.html" class="tsd-signature-type" data-tsd-kind="Interface">PanelAndContentPayload</a></li></ul></li></ul></li></ul></section><section class="tsd-panel-group tsd-index-group"><h2>Index</h2><section class="tsd-panel tsd-index-panel"><div class="tsd-index-content"><section class="tsd-index-section "><h3>Constructors</h3><ul class="tsd-index-list"><li class="tsd-kind-constructor tsd-parent-kind-class tsd-is-overwrite"><a href="PanelPayload.html#constructor" class="tsd-kind-icon">constructor</a></li></ul></section><section class="tsd-index-section tsd-is-inherited"><h3>Properties</h3><ul class="tsd-index-list"><li class="tsd-kind-property tsd-parent-kind-class tsd-is-inherited"><a href="PanelPayload.html#event" class="tsd-kind-icon">event</a></li><li class="tsd-kind-property tsd-parent-kind-class tsd-is-inherited"><a href="PanelPayload.html#handlerName" class="tsd-kind-icon">handler<wbr/>Name</a></li></ul></section><section class="tsd-index-section "><h3>Methods</h3><ul class="tsd-index-list"><li class="tsd-kind-method tsd-parent-kind-class tsd-is-static"><a href="PanelPayload.html#withButtonIdAndActionButton" class="tsd-kind-icon">with<wbr/>Button<wbr/>Id<wbr/>And<wbr/>Action<wbr/>Button</a></li><li class="tsd-kind-method tsd-parent-kind-class tsd-is-static"><a href="PanelPayload.html#withButtonIdAndContent" class="tsd-kind-icon">with<wbr/>Button<wbr/>Id<wbr/>And<wbr/>Content</a></li><li class="tsd-kind-method tsd-parent-kind-class tsd-is-static"><a href="PanelPayload.html#withButtonIdAndType" class="tsd-kind-icon">with<wbr/>Button<wbr/>Id<wbr/>And<wbr/>Type</a></li></ul></section></div></section></section><section class="tsd-panel-group tsd-member-group "><h2>Constructors</h2><section class="tsd-panel tsd-member tsd-kind-constructor tsd-parent-kind-class tsd-is-overwrite"><a id="constructor" class="tsd-anchor"></a><h3 class="tsd-anchor-link">constructor<a href="#constructor" aria-label="Permalink" class="tsd-anchor-icon"><svg xmlns="http://www.w3.org/2000/svg" class="icon icon-tabler icon-tabler-link" viewBox="0 0 24 24" stroke-width="2" stroke="currentColor" fill="none" stroke-linecap="round" stroke-linejoin="round"><path stroke="none" d="M0 0h24v24H0z" fill="none"></path><path d="M10 14a3.5 3.5 0 0 0 5 0l4 -4a3.5 3.5 0 0 0 -5 -5l-.5 .5"></path><path d="M14 10a3.5 3.5 0 0 0 -5 0l-4 4a3.5 3.5 0 0 0 5 5l.5 -.5"></path></svg></a></h3><ul class="tsd-signatures tsd-kind-constructor tsd-parent-kind-class tsd-is-overwrite"><li class="tsd-signature tsd-kind-icon">new <wbr/>Panel<wbr/>Payload<span class="tsd-signature-symbol">(</span>event<span class="tsd-signature-symbol">: </span><span class="tsd-signature-type">EventStringId</span>, handlerName<span class="tsd-signature-symbol">: </span><span class="tsd-signature-type">null</span><span class="tsd-signature-symbol"> | </span><span class="tsd-signature-type">string</span><span class="tsd-signature-symbol">)</span><span class="tsd-signature-symbol">: </span><a href="PanelPayload.html" class="tsd-signature-type" data-tsd-kind="Class">PanelPayload</a></li></ul><ul class="tsd-descriptions"><li class="tsd-description"><aside class="tsd-sources"><p>Overrides <a href="PayloadBaseClass.html">PayloadBaseClass</a>.<a href="PayloadBaseClass.html#constructor">constructor</a></p><ul><li>Defined in <a href="https://github.com/yass0016/GeoView-OL/blob/a69e139/packages/geoview-core/src/api/events/payloads/panel-payload.ts#L125">packages/geoview-core/src/api/events/payloads/panel-payload.ts:125</a></li></ul></aside><div class="tsd-comment tsd-typography"><div class="lead">
-=======
-</div><dl class="tsd-comment-tags"><dt>exports</dt><dd></dd></dl></div></section><section class="tsd-panel tsd-hierarchy"><h3>Hierarchy</h3><ul class="tsd-hierarchy"><li><a href="PayloadBaseClass.html" class="tsd-signature-type" data-tsd-kind="Class">PayloadBaseClass</a><ul class="tsd-hierarchy"><li><span class="target">PanelPayload</span><ul class="tsd-hierarchy"><li><a href="../interfaces/PanelWithAButtonIdAndTypePayload.html" class="tsd-signature-type" data-tsd-kind="Interface">PanelWithAButtonIdAndTypePayload</a></li><li><a href="../interfaces/PanelAndActionPayload.html" class="tsd-signature-type" data-tsd-kind="Interface">PanelAndActionPayload</a></li><li><a href="../interfaces/PanelAndContentPayload.html" class="tsd-signature-type" data-tsd-kind="Interface">PanelAndContentPayload</a></li></ul></li></ul></li></ul></section><section class="tsd-panel-group tsd-index-group"><h2>Index</h2><section class="tsd-panel tsd-index-panel"><div class="tsd-index-content"><section class="tsd-index-section "><h3>Constructors</h3><ul class="tsd-index-list"><li class="tsd-kind-constructor tsd-parent-kind-class tsd-is-overwrite"><a href="PanelPayload.html#constructor" class="tsd-kind-icon">constructor</a></li></ul></section><section class="tsd-index-section tsd-is-inherited"><h3>Properties</h3><ul class="tsd-index-list"><li class="tsd-kind-property tsd-parent-kind-class tsd-is-inherited"><a href="PanelPayload.html#event" class="tsd-kind-icon">event</a></li><li class="tsd-kind-property tsd-parent-kind-class tsd-is-inherited"><a href="PanelPayload.html#handlerName" class="tsd-kind-icon">handler<wbr/>Name</a></li></ul></section><section class="tsd-index-section "><h3>Methods</h3><ul class="tsd-index-list"><li class="tsd-kind-method tsd-parent-kind-class tsd-is-static"><a href="PanelPayload.html#withButtonIdAndActionButton" class="tsd-kind-icon">with<wbr/>Button<wbr/>Id<wbr/>And<wbr/>Action<wbr/>Button</a></li><li class="tsd-kind-method tsd-parent-kind-class tsd-is-static"><a href="PanelPayload.html#withButtonIdAndContent" class="tsd-kind-icon">with<wbr/>Button<wbr/>Id<wbr/>And<wbr/>Content</a></li><li class="tsd-kind-method tsd-parent-kind-class tsd-is-static"><a href="PanelPayload.html#withButtonIdAndType" class="tsd-kind-icon">with<wbr/>Button<wbr/>Id<wbr/>And<wbr/>Type</a></li></ul></section></div></section></section><section class="tsd-panel-group tsd-member-group "><h2>Constructors</h2><section class="tsd-panel tsd-member tsd-kind-constructor tsd-parent-kind-class tsd-is-overwrite"><a id="constructor" class="tsd-anchor"></a><h3 class="tsd-anchor-link">constructor<a href="#constructor" aria-label="Permalink" class="tsd-anchor-icon"><svg xmlns="http://www.w3.org/2000/svg" class="icon icon-tabler icon-tabler-link" viewBox="0 0 24 24" stroke-width="2" stroke="currentColor" fill="none" stroke-linecap="round" stroke-linejoin="round"><path stroke="none" d="M0 0h24v24H0z" fill="none"></path><path d="M10 14a3.5 3.5 0 0 0 5 0l4 -4a3.5 3.5 0 0 0 -5 -5l-.5 .5"></path><path d="M14 10a3.5 3.5 0 0 0 -5 0l-4 4a3.5 3.5 0 0 0 5 5l.5 -.5"></path></svg></a></h3><ul class="tsd-signatures tsd-kind-constructor tsd-parent-kind-class tsd-is-overwrite"><li class="tsd-signature tsd-kind-icon">new <wbr/>Panel<wbr/>Payload<span class="tsd-signature-symbol">(</span>event<span class="tsd-signature-symbol">: </span><span class="tsd-signature-type">EventStringId</span>, handlerName<span class="tsd-signature-symbol">: </span><span class="tsd-signature-type">null</span><span class="tsd-signature-symbol"> | </span><span class="tsd-signature-type">string</span><span class="tsd-signature-symbol">)</span><span class="tsd-signature-symbol">: </span><a href="PanelPayload.html" class="tsd-signature-type" data-tsd-kind="Class">PanelPayload</a></li></ul><ul class="tsd-descriptions"><li class="tsd-description"><aside class="tsd-sources"><p>Overrides <a href="PayloadBaseClass.html">PayloadBaseClass</a>.<a href="PayloadBaseClass.html#constructor">constructor</a></p><ul><li>Defined in <a href="https://github.com/jolevesq/GeoView-OL/blob/d4243fd/packages/geoview-core/src/api/events/payloads/panel-payload.ts#L125">packages/geoview-core/src/api/events/payloads/panel-payload.ts:125</a></li></ul></aside><div class="tsd-comment tsd-typography"><div class="lead">
->>>>>>> 00bda9ba
-<p>Constructor for the class</p>
-</div></div><h4 class="tsd-parameters-title">Parameters</h4><ul class="tsd-parameters"><li><h5>event: <span class="tsd-signature-type">EventStringId</span></h5><div class="tsd-comment tsd-typography"><div class="lead">
-<p>the event identifier for which the payload is constructed</p>
-</div></div></li><li><h5>handlerName: <span class="tsd-signature-type">null</span><span class="tsd-signature-symbol"> | </span><span class="tsd-signature-type">string</span></h5><div class="tsd-comment tsd-typography"><div class="lead">
-<p>the handler Name</p>
-<<<<<<< HEAD
-</div></div></li></ul><h4 class="tsd-returns-title">Returns <a href="PanelPayload.html" class="tsd-signature-type" data-tsd-kind="Class">PanelPayload</a></h4></li></ul></section></section><section class="tsd-panel-group tsd-member-group tsd-is-inherited"><h2>Properties</h2><section class="tsd-panel tsd-member tsd-kind-property tsd-parent-kind-class tsd-is-inherited"><a id="event" class="tsd-anchor"></a><h3 class="tsd-anchor-link">event<a href="#event" aria-label="Permalink" class="tsd-anchor-icon"><svg xmlns="http://www.w3.org/2000/svg" class="icon icon-tabler icon-tabler-link" viewBox="0 0 24 24" stroke-width="2" stroke="currentColor" fill="none" stroke-linecap="round" stroke-linejoin="round"><path stroke="none" d="M0 0h24v24H0z" fill="none"></path><path d="M10 14a3.5 3.5 0 0 0 5 0l4 -4a3.5 3.5 0 0 0 -5 -5l-.5 .5"></path><path d="M14 10a3.5 3.5 0 0 0 -5 0l-4 4a3.5 3.5 0 0 0 5 5l.5 -.5"></path></svg></a></h3><div class="tsd-signature tsd-kind-icon">event<span class="tsd-signature-symbol">:</span> <span class="tsd-signature-type">EventStringId</span></div><aside class="tsd-sources"><p>Inherited from <a href="PayloadBaseClass.html">PayloadBaseClass</a>.<a href="PayloadBaseClass.html#event">event</a></p><ul><li>Defined in <a href="https://github.com/yass0016/GeoView-OL/blob/a69e139/packages/geoview-core/src/api/events/payloads/payload-base-class.ts#L11">packages/geoview-core/src/api/events/payloads/payload-base-class.ts:11</a></li></ul></aside></section><section class="tsd-panel tsd-member tsd-kind-property tsd-parent-kind-class tsd-is-inherited"><a id="handlerName" class="tsd-anchor"></a><h3 class="tsd-anchor-link">handler<wbr/>Name<a href="#handlerName" aria-label="Permalink" class="tsd-anchor-icon"><svg xmlns="http://www.w3.org/2000/svg" class="icon icon-tabler icon-tabler-link" viewBox="0 0 24 24" stroke-width="2" stroke="currentColor" fill="none" stroke-linecap="round" stroke-linejoin="round"><path stroke="none" d="M0 0h24v24H0z" fill="none"></path><path d="M10 14a3.5 3.5 0 0 0 5 0l4 -4a3.5 3.5 0 0 0 -5 -5l-.5 .5"></path><path d="M14 10a3.5 3.5 0 0 0 -5 0l-4 4a3.5 3.5 0 0 0 5 5l.5 -.5"></path></svg></a></h3><div class="tsd-signature tsd-kind-icon">handler<wbr/>Name<span class="tsd-signature-symbol">:</span> <span class="tsd-signature-type">null</span><span class="tsd-signature-symbol"> | </span><span class="tsd-signature-type">string</span></div><aside class="tsd-sources"><p>Inherited from <a href="PayloadBaseClass.html">PayloadBaseClass</a>.<a href="PayloadBaseClass.html#handlerName">handlerName</a></p><ul><li>Defined in <a href="https://github.com/yass0016/GeoView-OL/blob/a69e139/packages/geoview-core/src/api/events/payloads/payload-base-class.ts#L14">packages/geoview-core/src/api/events/payloads/payload-base-class.ts:14</a></li></ul></aside></section></section><section class="tsd-panel-group tsd-member-group "><h2>Methods</h2><section class="tsd-panel tsd-member tsd-kind-method tsd-parent-kind-class tsd-is-static"><a id="withButtonIdAndActionButton" class="tsd-anchor"></a><h3 class="tsd-anchor-link"><span class="tsd-flag ts-flagStatic">Static</span> with<wbr/>Button<wbr/>Id<wbr/>And<wbr/>Action<wbr/>Button<a href="#withButtonIdAndActionButton" aria-label="Permalink" class="tsd-anchor-icon"><svg xmlns="http://www.w3.org/2000/svg" class="icon icon-tabler icon-tabler-link" viewBox="0 0 24 24" stroke-width="2" stroke="currentColor" fill="none" stroke-linecap="round" stroke-linejoin="round"><path stroke="none" d="M0 0h24v24H0z" fill="none"></path><path d="M10 14a3.5 3.5 0 0 0 5 0l4 -4a3.5 3.5 0 0 0 -5 -5l-.5 .5"></path><path d="M14 10a3.5 3.5 0 0 0 -5 0l-4 4a3.5 3.5 0 0 0 5 5l.5 -.5"></path></svg></a></h3><ul class="tsd-signatures tsd-kind-method tsd-parent-kind-class tsd-is-static"><li class="tsd-signature tsd-kind-icon">with<wbr/>Button<wbr/>Id<wbr/>And<wbr/>Action<wbr/>Button<span class="tsd-signature-symbol">(</span>event<span class="tsd-signature-symbol">: </span><span class="tsd-signature-type">EventStringId</span>, handlerName<span class="tsd-signature-symbol">: </span><span class="tsd-signature-type">null</span><span class="tsd-signature-symbol"> | </span><span class="tsd-signature-type">string</span>, buttonId<span class="tsd-signature-symbol">: </span><span class="tsd-signature-type">string</span>, actionButton<span class="tsd-signature-symbol">: </span><a href="../modules.html#TypeActionButton" class="tsd-signature-type" data-tsd-kind="Type alias">TypeActionButton</a><span class="tsd-signature-symbol">)</span><span class="tsd-signature-symbol">: </span><a href="../interfaces/PanelAndActionPayload.html" class="tsd-signature-type" data-tsd-kind="Interface">PanelAndActionPayload</a></li></ul><ul class="tsd-descriptions"><li class="tsd-description"><aside class="tsd-sources"><ul><li>Defined in <a href="https://github.com/yass0016/GeoView-OL/blob/a69e139/packages/geoview-core/src/api/events/payloads/panel-payload.ts#L163">packages/geoview-core/src/api/events/payloads/panel-payload.ts:163</a></li></ul></aside><div class="tsd-comment tsd-typography"><div class="lead">
-=======
-</div></div></li></ul><h4 class="tsd-returns-title">Returns <a href="PanelPayload.html" class="tsd-signature-type" data-tsd-kind="Class">PanelPayload</a></h4></li></ul></section></section><section class="tsd-panel-group tsd-member-group tsd-is-inherited"><h2>Properties</h2><section class="tsd-panel tsd-member tsd-kind-property tsd-parent-kind-class tsd-is-inherited"><a id="event" class="tsd-anchor"></a><h3 class="tsd-anchor-link">event<a href="#event" aria-label="Permalink" class="tsd-anchor-icon"><svg xmlns="http://www.w3.org/2000/svg" class="icon icon-tabler icon-tabler-link" viewBox="0 0 24 24" stroke-width="2" stroke="currentColor" fill="none" stroke-linecap="round" stroke-linejoin="round"><path stroke="none" d="M0 0h24v24H0z" fill="none"></path><path d="M10 14a3.5 3.5 0 0 0 5 0l4 -4a3.5 3.5 0 0 0 -5 -5l-.5 .5"></path><path d="M14 10a3.5 3.5 0 0 0 -5 0l-4 4a3.5 3.5 0 0 0 5 5l.5 -.5"></path></svg></a></h3><div class="tsd-signature tsd-kind-icon">event<span class="tsd-signature-symbol">:</span> <span class="tsd-signature-type">EventStringId</span></div><aside class="tsd-sources"><p>Inherited from <a href="PayloadBaseClass.html">PayloadBaseClass</a>.<a href="PayloadBaseClass.html#event">event</a></p><ul><li>Defined in <a href="https://github.com/jolevesq/GeoView-OL/blob/d4243fd/packages/geoview-core/src/api/events/payloads/payload-base-class.ts#L11">packages/geoview-core/src/api/events/payloads/payload-base-class.ts:11</a></li></ul></aside></section><section class="tsd-panel tsd-member tsd-kind-property tsd-parent-kind-class tsd-is-inherited"><a id="handlerName" class="tsd-anchor"></a><h3 class="tsd-anchor-link">handler<wbr/>Name<a href="#handlerName" aria-label="Permalink" class="tsd-anchor-icon"><svg xmlns="http://www.w3.org/2000/svg" class="icon icon-tabler icon-tabler-link" viewBox="0 0 24 24" stroke-width="2" stroke="currentColor" fill="none" stroke-linecap="round" stroke-linejoin="round"><path stroke="none" d="M0 0h24v24H0z" fill="none"></path><path d="M10 14a3.5 3.5 0 0 0 5 0l4 -4a3.5 3.5 0 0 0 -5 -5l-.5 .5"></path><path d="M14 10a3.5 3.5 0 0 0 -5 0l-4 4a3.5 3.5 0 0 0 5 5l.5 -.5"></path></svg></a></h3><div class="tsd-signature tsd-kind-icon">handler<wbr/>Name<span class="tsd-signature-symbol">:</span> <span class="tsd-signature-type">null</span><span class="tsd-signature-symbol"> | </span><span class="tsd-signature-type">string</span></div><aside class="tsd-sources"><p>Inherited from <a href="PayloadBaseClass.html">PayloadBaseClass</a>.<a href="PayloadBaseClass.html#handlerName">handlerName</a></p><ul><li>Defined in <a href="https://github.com/jolevesq/GeoView-OL/blob/d4243fd/packages/geoview-core/src/api/events/payloads/payload-base-class.ts#L14">packages/geoview-core/src/api/events/payloads/payload-base-class.ts:14</a></li></ul></aside></section></section><section class="tsd-panel-group tsd-member-group "><h2>Methods</h2><section class="tsd-panel tsd-member tsd-kind-method tsd-parent-kind-class tsd-is-static"><a id="withButtonIdAndActionButton" class="tsd-anchor"></a><h3 class="tsd-anchor-link"><span class="tsd-flag ts-flagStatic">Static</span> with<wbr/>Button<wbr/>Id<wbr/>And<wbr/>Action<wbr/>Button<a href="#withButtonIdAndActionButton" aria-label="Permalink" class="tsd-anchor-icon"><svg xmlns="http://www.w3.org/2000/svg" class="icon icon-tabler icon-tabler-link" viewBox="0 0 24 24" stroke-width="2" stroke="currentColor" fill="none" stroke-linecap="round" stroke-linejoin="round"><path stroke="none" d="M0 0h24v24H0z" fill="none"></path><path d="M10 14a3.5 3.5 0 0 0 5 0l4 -4a3.5 3.5 0 0 0 -5 -5l-.5 .5"></path><path d="M14 10a3.5 3.5 0 0 0 -5 0l-4 4a3.5 3.5 0 0 0 5 5l.5 -.5"></path></svg></a></h3><ul class="tsd-signatures tsd-kind-method tsd-parent-kind-class tsd-is-static"><li class="tsd-signature tsd-kind-icon">with<wbr/>Button<wbr/>Id<wbr/>And<wbr/>Action<wbr/>Button<span class="tsd-signature-symbol">(</span>event<span class="tsd-signature-symbol">: </span><span class="tsd-signature-type">EventStringId</span>, handlerName<span class="tsd-signature-symbol">: </span><span class="tsd-signature-type">null</span><span class="tsd-signature-symbol"> | </span><span class="tsd-signature-type">string</span>, buttonId<span class="tsd-signature-symbol">: </span><span class="tsd-signature-type">string</span>, actionButton<span class="tsd-signature-symbol">: </span><a href="../modules.html#TypeActionButton" class="tsd-signature-type" data-tsd-kind="Type alias">TypeActionButton</a><span class="tsd-signature-symbol">)</span><span class="tsd-signature-symbol">: </span><a href="../interfaces/PanelAndActionPayload.html" class="tsd-signature-type" data-tsd-kind="Interface">PanelAndActionPayload</a></li></ul><ul class="tsd-descriptions"><li class="tsd-description"><aside class="tsd-sources"><ul><li>Defined in <a href="https://github.com/jolevesq/GeoView-OL/blob/d4243fd/packages/geoview-core/src/api/events/payloads/panel-payload.ts#L163">packages/geoview-core/src/api/events/payloads/panel-payload.ts:163</a></li></ul></aside><div class="tsd-comment tsd-typography"><div class="lead">
->>>>>>> 00bda9ba
-<p>Static method used to create a panel payload with additional buton ID and action buton information</p>
-</div></div><h4 class="tsd-parameters-title">Parameters</h4><ul class="tsd-parameters"><li><h5>event: <span class="tsd-signature-type">EventStringId</span></h5><div class="tsd-comment tsd-typography"><div class="lead">
-<p>the event identifier for which the payload is constructed</p>
-</div></div></li><li><h5>handlerName: <span class="tsd-signature-type">null</span><span class="tsd-signature-symbol"> | </span><span class="tsd-signature-type">string</span></h5><div class="tsd-comment tsd-typography"><div class="lead">
-<p>the handler Name</p>
-</div></div></li><li><h5>buttonId: <span class="tsd-signature-type">string</span></h5><div class="tsd-comment tsd-typography"><div class="lead">
-<p>the panel buton id</p>
-</div></div></li><li><h5>actionButton: <a href="../modules.html#TypeActionButton" class="tsd-signature-type" data-tsd-kind="Type alias">TypeActionButton</a></h5><div class="tsd-comment tsd-typography"><div class="lead">
-<p>the action buton information</p>
-</div></div></li></ul><h4 class="tsd-returns-title">Returns <a href="../interfaces/PanelAndActionPayload.html" class="tsd-signature-type" data-tsd-kind="Interface">PanelAndActionPayload</a></h4><div><p>the PanelAndActionPayload object created</p>
-<<<<<<< HEAD
-</div></li></ul></section><section class="tsd-panel tsd-member tsd-kind-method tsd-parent-kind-class tsd-is-static"><a id="withButtonIdAndContent" class="tsd-anchor"></a><h3 class="tsd-anchor-link"><span class="tsd-flag ts-flagStatic">Static</span> with<wbr/>Button<wbr/>Id<wbr/>And<wbr/>Content<a href="#withButtonIdAndContent" aria-label="Permalink" class="tsd-anchor-icon"><svg xmlns="http://www.w3.org/2000/svg" class="icon icon-tabler icon-tabler-link" viewBox="0 0 24 24" stroke-width="2" stroke="currentColor" fill="none" stroke-linecap="round" stroke-linejoin="round"><path stroke="none" d="M0 0h24v24H0z" fill="none"></path><path d="M10 14a3.5 3.5 0 0 0 5 0l4 -4a3.5 3.5 0 0 0 -5 -5l-.5 .5"></path><path d="M14 10a3.5 3.5 0 0 0 -5 0l-4 4a3.5 3.5 0 0 0 5 5l.5 -.5"></path></svg></a></h3><ul class="tsd-signatures tsd-kind-method tsd-parent-kind-class tsd-is-static"><li class="tsd-signature tsd-kind-icon">with<wbr/>Button<wbr/>Id<wbr/>And<wbr/>Content<span class="tsd-signature-symbol">(</span>event<span class="tsd-signature-symbol">: </span><span class="tsd-signature-type">EventStringId</span>, handlerName<span class="tsd-signature-symbol">: </span><span class="tsd-signature-type">null</span><span class="tsd-signature-symbol"> | </span><span class="tsd-signature-type">string</span>, buttonId<span class="tsd-signature-symbol">: </span><span class="tsd-signature-type">string</span>, content<span class="tsd-signature-symbol">: </span><span class="tsd-signature-type">Element</span><span class="tsd-signature-symbol"> | </span><span class="tsd-signature-type">ReactNode</span><span class="tsd-signature-symbol">)</span><span class="tsd-signature-symbol">: </span><a href="../interfaces/PanelAndContentPayload.html" class="tsd-signature-type" data-tsd-kind="Interface">PanelAndContentPayload</a></li></ul><ul class="tsd-descriptions"><li class="tsd-description"><aside class="tsd-sources"><ul><li>Defined in <a href="https://github.com/yass0016/GeoView-OL/blob/a69e139/packages/geoview-core/src/api/events/payloads/panel-payload.ts#L186">packages/geoview-core/src/api/events/payloads/panel-payload.ts:186</a></li></ul></aside><div class="tsd-comment tsd-typography"><div class="lead">
-=======
-</div></li></ul></section><section class="tsd-panel tsd-member tsd-kind-method tsd-parent-kind-class tsd-is-static"><a id="withButtonIdAndContent" class="tsd-anchor"></a><h3 class="tsd-anchor-link"><span class="tsd-flag ts-flagStatic">Static</span> with<wbr/>Button<wbr/>Id<wbr/>And<wbr/>Content<a href="#withButtonIdAndContent" aria-label="Permalink" class="tsd-anchor-icon"><svg xmlns="http://www.w3.org/2000/svg" class="icon icon-tabler icon-tabler-link" viewBox="0 0 24 24" stroke-width="2" stroke="currentColor" fill="none" stroke-linecap="round" stroke-linejoin="round"><path stroke="none" d="M0 0h24v24H0z" fill="none"></path><path d="M10 14a3.5 3.5 0 0 0 5 0l4 -4a3.5 3.5 0 0 0 -5 -5l-.5 .5"></path><path d="M14 10a3.5 3.5 0 0 0 -5 0l-4 4a3.5 3.5 0 0 0 5 5l.5 -.5"></path></svg></a></h3><ul class="tsd-signatures tsd-kind-method tsd-parent-kind-class tsd-is-static"><li class="tsd-signature tsd-kind-icon">with<wbr/>Button<wbr/>Id<wbr/>And<wbr/>Content<span class="tsd-signature-symbol">(</span>event<span class="tsd-signature-symbol">: </span><span class="tsd-signature-type">EventStringId</span>, handlerName<span class="tsd-signature-symbol">: </span><span class="tsd-signature-type">null</span><span class="tsd-signature-symbol"> | </span><span class="tsd-signature-type">string</span>, buttonId<span class="tsd-signature-symbol">: </span><span class="tsd-signature-type">string</span>, content<span class="tsd-signature-symbol">: </span><span class="tsd-signature-type">Element</span><span class="tsd-signature-symbol"> | </span><span class="tsd-signature-type">ReactNode</span><span class="tsd-signature-symbol">)</span><span class="tsd-signature-symbol">: </span><a href="../interfaces/PanelAndContentPayload.html" class="tsd-signature-type" data-tsd-kind="Interface">PanelAndContentPayload</a></li></ul><ul class="tsd-descriptions"><li class="tsd-description"><aside class="tsd-sources"><ul><li>Defined in <a href="https://github.com/jolevesq/GeoView-OL/blob/d4243fd/packages/geoview-core/src/api/events/payloads/panel-payload.ts#L186">packages/geoview-core/src/api/events/payloads/panel-payload.ts:186</a></li></ul></aside><div class="tsd-comment tsd-typography"><div class="lead">
->>>>>>> 00bda9ba
-<p>Static method used to create a panel payload with additional buton ID and content information</p>
-</div></div><h4 class="tsd-parameters-title">Parameters</h4><ul class="tsd-parameters"><li><h5>event: <span class="tsd-signature-type">EventStringId</span></h5><div class="tsd-comment tsd-typography"><div class="lead">
-<p>the event identifier for which the payload is constructed</p>
-</div></div></li><li><h5>handlerName: <span class="tsd-signature-type">null</span><span class="tsd-signature-symbol"> | </span><span class="tsd-signature-type">string</span></h5><div class="tsd-comment tsd-typography"><div class="lead">
-<p>the handler Name</p>
-</div></div></li><li><h5>buttonId: <span class="tsd-signature-type">string</span></h5><div class="tsd-comment tsd-typography"><div class="lead">
-<p>the panel buton id</p>
-</div></div></li><li><h5>content: <span class="tsd-signature-type">Element</span><span class="tsd-signature-symbol"> | </span><span class="tsd-signature-type">ReactNode</span></h5><div class="tsd-comment tsd-typography"><div class="lead">
-<p>the content object</p>
-</div></div></li></ul><h4 class="tsd-returns-title">Returns <a href="../interfaces/PanelAndContentPayload.html" class="tsd-signature-type" data-tsd-kind="Interface">PanelAndContentPayload</a></h4><div><p>the PanelAndContentPayload object created</p>
-<<<<<<< HEAD
-</div></li></ul></section><section class="tsd-panel tsd-member tsd-kind-method tsd-parent-kind-class tsd-is-static"><a id="withButtonIdAndType" class="tsd-anchor"></a><h3 class="tsd-anchor-link"><span class="tsd-flag ts-flagStatic">Static</span> with<wbr/>Button<wbr/>Id<wbr/>And<wbr/>Type<a href="#withButtonIdAndType" aria-label="Permalink" class="tsd-anchor-icon"><svg xmlns="http://www.w3.org/2000/svg" class="icon icon-tabler icon-tabler-link" viewBox="0 0 24 24" stroke-width="2" stroke="currentColor" fill="none" stroke-linecap="round" stroke-linejoin="round"><path stroke="none" d="M0 0h24v24H0z" fill="none"></path><path d="M10 14a3.5 3.5 0 0 0 5 0l4 -4a3.5 3.5 0 0 0 -5 -5l-.5 .5"></path><path d="M14 10a3.5 3.5 0 0 0 -5 0l-4 4a3.5 3.5 0 0 0 5 5l.5 -.5"></path></svg></a></h3><ul class="tsd-signatures tsd-kind-method tsd-parent-kind-class tsd-is-static"><li class="tsd-signature tsd-kind-icon">with<wbr/>Button<wbr/>Id<wbr/>And<wbr/>Type<span class="tsd-signature-symbol">(</span>event<span class="tsd-signature-symbol">: </span><span class="tsd-signature-type">EventStringId</span>, handlerName<span class="tsd-signature-symbol">: </span><span class="tsd-signature-type">null</span><span class="tsd-signature-symbol"> | </span><span class="tsd-signature-type">string</span>, buttonId<span class="tsd-signature-symbol">: </span><span class="tsd-signature-type">string</span>, type<span class="tsd-signature-symbol">: </span><span class="tsd-signature-type">string</span><span class="tsd-signature-symbol">)</span><span class="tsd-signature-symbol">: </span><a href="../interfaces/PanelWithAButtonIdAndTypePayload.html" class="tsd-signature-type" data-tsd-kind="Interface">PanelWithAButtonIdAndTypePayload</a></li></ul><ul class="tsd-descriptions"><li class="tsd-description"><aside class="tsd-sources"><ul><li>Defined in <a href="https://github.com/yass0016/GeoView-OL/blob/a69e139/packages/geoview-core/src/api/events/payloads/panel-payload.ts#L140">packages/geoview-core/src/api/events/payloads/panel-payload.ts:140</a></li></ul></aside><div class="tsd-comment tsd-typography"><div class="lead">
-=======
-</div></li></ul></section><section class="tsd-panel tsd-member tsd-kind-method tsd-parent-kind-class tsd-is-static"><a id="withButtonIdAndType" class="tsd-anchor"></a><h3 class="tsd-anchor-link"><span class="tsd-flag ts-flagStatic">Static</span> with<wbr/>Button<wbr/>Id<wbr/>And<wbr/>Type<a href="#withButtonIdAndType" aria-label="Permalink" class="tsd-anchor-icon"><svg xmlns="http://www.w3.org/2000/svg" class="icon icon-tabler icon-tabler-link" viewBox="0 0 24 24" stroke-width="2" stroke="currentColor" fill="none" stroke-linecap="round" stroke-linejoin="round"><path stroke="none" d="M0 0h24v24H0z" fill="none"></path><path d="M10 14a3.5 3.5 0 0 0 5 0l4 -4a3.5 3.5 0 0 0 -5 -5l-.5 .5"></path><path d="M14 10a3.5 3.5 0 0 0 -5 0l-4 4a3.5 3.5 0 0 0 5 5l.5 -.5"></path></svg></a></h3><ul class="tsd-signatures tsd-kind-method tsd-parent-kind-class tsd-is-static"><li class="tsd-signature tsd-kind-icon">with<wbr/>Button<wbr/>Id<wbr/>And<wbr/>Type<span class="tsd-signature-symbol">(</span>event<span class="tsd-signature-symbol">: </span><span class="tsd-signature-type">EventStringId</span>, handlerName<span class="tsd-signature-symbol">: </span><span class="tsd-signature-type">null</span><span class="tsd-signature-symbol"> | </span><span class="tsd-signature-type">string</span>, buttonId<span class="tsd-signature-symbol">: </span><span class="tsd-signature-type">string</span>, type<span class="tsd-signature-symbol">: </span><span class="tsd-signature-type">string</span><span class="tsd-signature-symbol">)</span><span class="tsd-signature-symbol">: </span><a href="../interfaces/PanelWithAButtonIdAndTypePayload.html" class="tsd-signature-type" data-tsd-kind="Interface">PanelWithAButtonIdAndTypePayload</a></li></ul><ul class="tsd-descriptions"><li class="tsd-description"><aside class="tsd-sources"><ul><li>Defined in <a href="https://github.com/jolevesq/GeoView-OL/blob/d4243fd/packages/geoview-core/src/api/events/payloads/panel-payload.ts#L140">packages/geoview-core/src/api/events/payloads/panel-payload.ts:140</a></li></ul></aside><div class="tsd-comment tsd-typography"><div class="lead">
->>>>>>> 00bda9ba
-<p>Static method used to create a panel payload with additional buton ID and panel type information</p>
-</div></div><h4 class="tsd-parameters-title">Parameters</h4><ul class="tsd-parameters"><li><h5>event: <span class="tsd-signature-type">EventStringId</span></h5><div class="tsd-comment tsd-typography"><div class="lead">
-<p>the event identifier for which the payload is constructed</p>
-</div></div></li><li><h5>handlerName: <span class="tsd-signature-type">null</span><span class="tsd-signature-symbol"> | </span><span class="tsd-signature-type">string</span></h5><div class="tsd-comment tsd-typography"><div class="lead">
-<p>the handler Name</p>
-</div></div></li><li><h5>buttonId: <span class="tsd-signature-type">string</span></h5><div class="tsd-comment tsd-typography"><div class="lead">
-<p>the panel buton id</p>
-</div></div></li><li><h5>type: <span class="tsd-signature-type">string</span></h5><div class="tsd-comment tsd-typography"><div class="lead">
-<p>the panel type</p>
-</div></div></li></ul><h4 class="tsd-returns-title">Returns <a href="../interfaces/PanelWithAButtonIdAndTypePayload.html" class="tsd-signature-type" data-tsd-kind="Interface">PanelWithAButtonIdAndTypePayload</a></h4><div><p>the PanelWithAButtonIdAndTypePayload object created</p>
-</div></li></ul></section></section></div><div class="col-4 col-menu menu-sticky-wrap menu-highlight"><nav class="tsd-navigation primary"><ul><li class=""><a href="../modules.html">Exports</a></li></ul></nav><nav class="tsd-navigation secondary menu-sticky"><ul><li class="current tsd-kind-class"><a href="PanelPayload.html" class="tsd-kind-icon">Panel<wbr/>Payload</a><ul><li class="tsd-kind-constructor tsd-parent-kind-class tsd-is-overwrite"><a href="PanelPayload.html#constructor" class="tsd-kind-icon">constructor</a></li><li class="tsd-kind-property tsd-parent-kind-class tsd-is-inherited"><a href="PanelPayload.html#event" class="tsd-kind-icon">event</a></li><li class="tsd-kind-property tsd-parent-kind-class tsd-is-inherited"><a href="PanelPayload.html#handlerName" class="tsd-kind-icon">handler<wbr/>Name</a></li><li class="tsd-kind-method tsd-parent-kind-class tsd-is-static"><a href="PanelPayload.html#withButtonIdAndActionButton" class="tsd-kind-icon">with<wbr/>Button<wbr/>Id<wbr/>And<wbr/>Action<wbr/>Button</a></li><li class="tsd-kind-method tsd-parent-kind-class tsd-is-static"><a href="PanelPayload.html#withButtonIdAndContent" class="tsd-kind-icon">with<wbr/>Button<wbr/>Id<wbr/>And<wbr/>Content</a></li><li class="tsd-kind-method tsd-parent-kind-class tsd-is-static"><a href="PanelPayload.html#withButtonIdAndType" class="tsd-kind-icon">with<wbr/>Button<wbr/>Id<wbr/>And<wbr/>Type</a></li></ul></li></ul></nav></div></div></div><footer class="with-border-bottom"><div class="container"><h2>Legend</h2><div class="tsd-legend-group"><ul class="tsd-legend"><li class="tsd-kind-constructor tsd-parent-kind-class"><span class="tsd-kind-icon">Constructor</span></li><li class="tsd-kind-property tsd-parent-kind-class"><span class="tsd-kind-icon">Property</span></li><li class="tsd-kind-method tsd-parent-kind-class"><span class="tsd-kind-icon">Method</span></li></ul><ul class="tsd-legend"><li class="tsd-kind-property tsd-parent-kind-interface"><span class="tsd-kind-icon">Property</span></li><li class="tsd-kind-method tsd-parent-kind-interface"><span class="tsd-kind-icon">Method</span></li></ul><ul class="tsd-legend"><li class="tsd-kind-property tsd-parent-kind-class tsd-is-inherited"><span class="tsd-kind-icon">Inherited property</span></li><li class="tsd-kind-method tsd-parent-kind-class tsd-is-inherited"><span class="tsd-kind-icon">Inherited method</span></li></ul><ul class="tsd-legend"><li class="tsd-kind-property tsd-parent-kind-class tsd-is-private"><span class="tsd-kind-icon">Private property</span></li><li class="tsd-kind-method tsd-parent-kind-class tsd-is-private"><span class="tsd-kind-icon">Private method</span></li></ul><ul class="tsd-legend"><li class="tsd-kind-property tsd-parent-kind-class tsd-is-protected"><span class="tsd-kind-icon">Protected property</span></li></ul><ul class="tsd-legend"><li class="tsd-kind-method tsd-parent-kind-class tsd-is-static"><span class="tsd-kind-icon">Static method</span></li></ul></div><h2>Settings</h2><p>Theme <select id="theme"><option value="os">OS</option><option value="light">Light</option><option value="dark">Dark</option></select></p></div></footer><div class="container tsd-generator"><p>Generated using <a href="https://typedoc.org/" target="_blank">TypeDoc</a></p></div><div class="overlay"></div><script src="../assets/main.js"></script></body></html>+<!DOCTYPE html>
+<html class="default">
+  <head>
+    <meta charset="utf-8" />
+    <meta http-equiv="x-ua-compatible" content="IE=edge" />
+    <title>PanelPayload | geoview-core</title>
+    <meta name="description" content="Documentation for geoview-core" />
+    <meta name="viewport" content="width=device-width, initial-scale=1" />
+    <link rel="stylesheet" href="../assets/style.css" />
+    <link rel="stylesheet" href="../assets/highlight.css" />
+    <script async src="../assets/search.js" id="search-script"></script>
+  </head>
+  <body>
+    <script>
+      document.body.classList.add(localStorage.getItem('tsd-theme') || 'os');
+    </script>
+    <header>
+      <div class="tsd-page-toolbar">
+        <div class="container">
+          <div class="table-wrap">
+            <div class="table-cell" id="tsd-search" data-base="..">
+              <div class="field">
+                <label for="tsd-search-field" class="tsd-widget search no-caption">Search</label><input type="text" id="tsd-search-field" />
+              </div>
+              <ul class="results">
+                <li class="state loading">Preparing search index...</li>
+                <li class="state failure">The search index is not available</li>
+              </ul>
+              <a href="../index.html" class="title">geoview-core</a>
+            </div>
+            <div class="table-cell" id="tsd-widgets">
+              <div id="tsd-filter">
+                <a href="#" class="tsd-widget options no-caption" data-toggle="options">Options</a>
+                <div class="tsd-filter-group">
+                  <div class="tsd-select" id="tsd-filter-visibility">
+                    <span class="tsd-select-label">All</span>
+                    <ul class="tsd-select-list">
+                      <li data-value="public">Public</li>
+                      <li data-value="protected">Public/Protected</li>
+                      <li data-value="private" class="selected">All</li>
+                    </ul>
+                  </div>
+                  <input type="checkbox" id="tsd-filter-inherited" checked /><label class="tsd-widget" for="tsd-filter-inherited"
+                    >Inherited</label
+                  ><input type="checkbox" id="tsd-filter-externals" checked /><label class="tsd-widget" for="tsd-filter-externals"
+                    >Externals</label
+                  >
+                </div>
+              </div>
+              <a href="#" class="tsd-widget menu no-caption" data-toggle="menu">Menu</a>
+            </div>
+          </div>
+        </div>
+      </div>
+      <div class="tsd-page-title">
+        <div class="container">
+          <ul class="tsd-breadcrumb">
+            <li><a href="../modules.html">geoview-core</a></li>
+            <li><a href="PanelPayload.html">PanelPayload</a></li>
+          </ul>
+          <h1>Class PanelPayload</h1>
+        </div>
+      </div>
+    </header>
+    <div class="container container-main">
+      <div class="row">
+        <div class="col-8 col-content">
+          <section class="tsd-panel tsd-comment">
+            <div class="tsd-comment tsd-typography">
+              <div class="lead">
+                <p>Class definition for PanelPayload</p>
+              </div>
+              <dl class="tsd-comment-tags">
+                <dt>exports</dt>
+                <dd></dd>
+              </dl>
+            </div>
+          </section>
+          <section class="tsd-panel tsd-hierarchy">
+            <h3>Hierarchy</h3>
+            <ul class="tsd-hierarchy">
+              <li>
+                <a href="PayloadBaseClass.html" class="tsd-signature-type" data-tsd-kind="Class">PayloadBaseClass</a>
+                <ul class="tsd-hierarchy">
+                  <li>
+                    <span class="target">PanelPayload</span>
+                    <ul class="tsd-hierarchy">
+                      <li>
+                        <a href="../interfaces/PanelWithAButtonIdAndTypePayload.html" class="tsd-signature-type" data-tsd-kind="Interface"
+                          >PanelWithAButtonIdAndTypePayload</a
+                        >
+                      </li>
+                      <li>
+                        <a href="../interfaces/PanelAndActionPayload.html" class="tsd-signature-type" data-tsd-kind="Interface"
+                          >PanelAndActionPayload</a
+                        >
+                      </li>
+                      <li>
+                        <a href="../interfaces/PanelAndContentPayload.html" class="tsd-signature-type" data-tsd-kind="Interface"
+                          >PanelAndContentPayload</a
+                        >
+                      </li>
+                    </ul>
+                  </li>
+                </ul>
+              </li>
+            </ul>
+          </section>
+          <section class="tsd-panel-group tsd-index-group">
+            <h2>Index</h2>
+            <section class="tsd-panel tsd-index-panel">
+              <div class="tsd-index-content">
+                <section class="tsd-index-section">
+                  <h3>Constructors</h3>
+                  <ul class="tsd-index-list">
+                    <li class="tsd-kind-constructor tsd-parent-kind-class tsd-is-overwrite">
+                      <a href="PanelPayload.html#constructor" class="tsd-kind-icon">constructor</a>
+                    </li>
+                  </ul>
+                </section>
+                <section class="tsd-index-section tsd-is-inherited">
+                  <h3>Properties</h3>
+                  <ul class="tsd-index-list">
+                    <li class="tsd-kind-property tsd-parent-kind-class tsd-is-inherited">
+                      <a href="PanelPayload.html#event" class="tsd-kind-icon">event</a>
+                    </li>
+                    <li class="tsd-kind-property tsd-parent-kind-class tsd-is-inherited">
+                      <a href="PanelPayload.html#handlerName" class="tsd-kind-icon">handler<wbr />Name</a>
+                    </li>
+                  </ul>
+                </section>
+                <section class="tsd-index-section">
+                  <h3>Methods</h3>
+                  <ul class="tsd-index-list">
+                    <li class="tsd-kind-method tsd-parent-kind-class tsd-is-static">
+                      <a href="PanelPayload.html#withButtonIdAndActionButton" class="tsd-kind-icon"
+                        >with<wbr />Button<wbr />Id<wbr />And<wbr />Action<wbr />Button</a
+                      >
+                    </li>
+                    <li class="tsd-kind-method tsd-parent-kind-class tsd-is-static">
+                      <a href="PanelPayload.html#withButtonIdAndContent" class="tsd-kind-icon"
+                        >with<wbr />Button<wbr />Id<wbr />And<wbr />Content</a
+                      >
+                    </li>
+                    <li class="tsd-kind-method tsd-parent-kind-class tsd-is-static">
+                      <a href="PanelPayload.html#withButtonIdAndType" class="tsd-kind-icon"
+                        >with<wbr />Button<wbr />Id<wbr />And<wbr />Type</a
+                      >
+                    </li>
+                  </ul>
+                </section>
+              </div>
+            </section>
+          </section>
+          <section class="tsd-panel-group tsd-member-group">
+            <h2>Constructors</h2>
+            <section class="tsd-panel tsd-member tsd-kind-constructor tsd-parent-kind-class tsd-is-overwrite">
+              <a id="constructor" class="tsd-anchor"></a>
+              <h3 class="tsd-anchor-link">
+                constructor<a href="#constructor" aria-label="Permalink" class="tsd-anchor-icon"
+                  ><svg
+                    xmlns="http://www.w3.org/2000/svg"
+                    class="icon icon-tabler icon-tabler-link"
+                    viewBox="0 0 24 24"
+                    stroke-width="2"
+                    stroke="currentColor"
+                    fill="none"
+                    stroke-linecap="round"
+                    stroke-linejoin="round"
+                  >
+                    <path stroke="none" d="M0 0h24v24H0z" fill="none"></path>
+                    <path d="M10 14a3.5 3.5 0 0 0 5 0l4 -4a3.5 3.5 0 0 0 -5 -5l-.5 .5"></path>
+                    <path d="M14 10a3.5 3.5 0 0 0 -5 0l-4 4a3.5 3.5 0 0 0 5 5l.5 -.5"></path></svg
+                ></a>
+              </h3>
+              <ul class="tsd-signatures tsd-kind-constructor tsd-parent-kind-class tsd-is-overwrite">
+                <li class="tsd-signature tsd-kind-icon">
+                  new <wbr />Panel<wbr />Payload<span class="tsd-signature-symbol">(</span>event<span class="tsd-signature-symbol">: </span
+                  ><span class="tsd-signature-type">EventStringId</span>, handlerName<span class="tsd-signature-symbol">: </span
+                  ><span class="tsd-signature-type">null</span><span class="tsd-signature-symbol"> | </span
+                  ><span class="tsd-signature-type">string</span><span class="tsd-signature-symbol">)</span
+                  ><span class="tsd-signature-symbol">: </span
+                  ><a href="PanelPayload.html" class="tsd-signature-type" data-tsd-kind="Class">PanelPayload</a>
+                </li>
+              </ul>
+              <ul class="tsd-descriptions">
+                <li class="tsd-description">
+                  <aside class="tsd-sources">
+                    <p>
+                      Overrides <a href="PayloadBaseClass.html">PayloadBaseClass</a>.<a href="PayloadBaseClass.html#constructor"
+                        >constructor</a
+                      >
+                    </p>
+                    <ul>
+                      <li>
+                        Defined in
+                        <a
+                          href="https://github.com/jolevesq/GeoView-OL/blob/d4243fd/packages/geoview-core/src/api/events/payloads/panel-payload.ts#L125"
+                          >packages/geoview-core/src/api/events/payloads/panel-payload.ts:125</a
+                        >
+                      </li>
+                    </ul>
+                  </aside>
+                  <div class="tsd-comment tsd-typography">
+                    <div class="lead">
+                      <p>Constructor for the class</p>
+                    </div>
+                  </div>
+                  <h4 class="tsd-parameters-title">Parameters</h4>
+                  <ul class="tsd-parameters">
+                    <li>
+                      <h5>event: <span class="tsd-signature-type">EventStringId</span></h5>
+                      <div class="tsd-comment tsd-typography">
+                        <div class="lead">
+                          <p>the event identifier for which the payload is constructed</p>
+                        </div>
+                      </div>
+                    </li>
+                    <li>
+                      <h5>
+                        handlerName: <span class="tsd-signature-type">null</span><span class="tsd-signature-symbol"> | </span
+                        ><span class="tsd-signature-type">string</span>
+                      </h5>
+                      <div class="tsd-comment tsd-typography">
+                        <div class="lead">
+                          <p>the handler Name</p>
+                        </div>
+                      </div>
+                    </li>
+                  </ul>
+                  <h4 class="tsd-returns-title">
+                    Returns <a href="PanelPayload.html" class="tsd-signature-type" data-tsd-kind="Class">PanelPayload</a>
+                  </h4>
+                </li>
+              </ul>
+            </section>
+          </section>
+          <section class="tsd-panel-group tsd-member-group tsd-is-inherited">
+            <h2>Properties</h2>
+            <section class="tsd-panel tsd-member tsd-kind-property tsd-parent-kind-class tsd-is-inherited">
+              <a id="event" class="tsd-anchor"></a>
+              <h3 class="tsd-anchor-link">
+                event<a href="#event" aria-label="Permalink" class="tsd-anchor-icon"
+                  ><svg
+                    xmlns="http://www.w3.org/2000/svg"
+                    class="icon icon-tabler icon-tabler-link"
+                    viewBox="0 0 24 24"
+                    stroke-width="2"
+                    stroke="currentColor"
+                    fill="none"
+                    stroke-linecap="round"
+                    stroke-linejoin="round"
+                  >
+                    <path stroke="none" d="M0 0h24v24H0z" fill="none"></path>
+                    <path d="M10 14a3.5 3.5 0 0 0 5 0l4 -4a3.5 3.5 0 0 0 -5 -5l-.5 .5"></path>
+                    <path d="M14 10a3.5 3.5 0 0 0 -5 0l-4 4a3.5 3.5 0 0 0 5 5l.5 -.5"></path></svg
+                ></a>
+              </h3>
+              <div class="tsd-signature tsd-kind-icon">
+                event<span class="tsd-signature-symbol">:</span> <span class="tsd-signature-type">EventStringId</span>
+              </div>
+              <aside class="tsd-sources">
+                <p>Inherited from <a href="PayloadBaseClass.html">PayloadBaseClass</a>.<a href="PayloadBaseClass.html#event">event</a></p>
+                <ul>
+                  <li>
+                    Defined in
+                    <a
+                      href="https://github.com/jolevesq/GeoView-OL/blob/d4243fd/packages/geoview-core/src/api/events/payloads/payload-base-class.ts#L11"
+                      >packages/geoview-core/src/api/events/payloads/payload-base-class.ts:11</a
+                    >
+                  </li>
+                </ul>
+              </aside>
+            </section>
+            <section class="tsd-panel tsd-member tsd-kind-property tsd-parent-kind-class tsd-is-inherited">
+              <a id="handlerName" class="tsd-anchor"></a>
+              <h3 class="tsd-anchor-link">
+                handler<wbr />Name<a href="#handlerName" aria-label="Permalink" class="tsd-anchor-icon"
+                  ><svg
+                    xmlns="http://www.w3.org/2000/svg"
+                    class="icon icon-tabler icon-tabler-link"
+                    viewBox="0 0 24 24"
+                    stroke-width="2"
+                    stroke="currentColor"
+                    fill="none"
+                    stroke-linecap="round"
+                    stroke-linejoin="round"
+                  >
+                    <path stroke="none" d="M0 0h24v24H0z" fill="none"></path>
+                    <path d="M10 14a3.5 3.5 0 0 0 5 0l4 -4a3.5 3.5 0 0 0 -5 -5l-.5 .5"></path>
+                    <path d="M14 10a3.5 3.5 0 0 0 -5 0l-4 4a3.5 3.5 0 0 0 5 5l.5 -.5"></path></svg
+                ></a>
+              </h3>
+              <div class="tsd-signature tsd-kind-icon">
+                handler<wbr />Name<span class="tsd-signature-symbol">:</span> <span class="tsd-signature-type">null</span
+                ><span class="tsd-signature-symbol"> | </span><span class="tsd-signature-type">string</span>
+              </div>
+              <aside class="tsd-sources">
+                <p>
+                  Inherited from <a href="PayloadBaseClass.html">PayloadBaseClass</a>.<a href="PayloadBaseClass.html#handlerName"
+                    >handlerName</a
+                  >
+                </p>
+                <ul>
+                  <li>
+                    Defined in
+                    <a
+                      href="https://github.com/jolevesq/GeoView-OL/blob/d4243fd/packages/geoview-core/src/api/events/payloads/payload-base-class.ts#L14"
+                      >packages/geoview-core/src/api/events/payloads/payload-base-class.ts:14</a
+                    >
+                  </li>
+                </ul>
+              </aside>
+            </section>
+          </section>
+          <section class="tsd-panel-group tsd-member-group">
+            <h2>Methods</h2>
+            <section class="tsd-panel tsd-member tsd-kind-method tsd-parent-kind-class tsd-is-static">
+              <a id="withButtonIdAndActionButton" class="tsd-anchor"></a>
+              <h3 class="tsd-anchor-link">
+                <span class="tsd-flag ts-flagStatic">Static</span> with<wbr />Button<wbr />Id<wbr />And<wbr />Action<wbr />Button<a
+                  href="#withButtonIdAndActionButton"
+                  aria-label="Permalink"
+                  class="tsd-anchor-icon"
+                  ><svg
+                    xmlns="http://www.w3.org/2000/svg"
+                    class="icon icon-tabler icon-tabler-link"
+                    viewBox="0 0 24 24"
+                    stroke-width="2"
+                    stroke="currentColor"
+                    fill="none"
+                    stroke-linecap="round"
+                    stroke-linejoin="round"
+                  >
+                    <path stroke="none" d="M0 0h24v24H0z" fill="none"></path>
+                    <path d="M10 14a3.5 3.5 0 0 0 5 0l4 -4a3.5 3.5 0 0 0 -5 -5l-.5 .5"></path>
+                    <path d="M14 10a3.5 3.5 0 0 0 -5 0l-4 4a3.5 3.5 0 0 0 5 5l.5 -.5"></path></svg
+                ></a>
+              </h3>
+              <ul class="tsd-signatures tsd-kind-method tsd-parent-kind-class tsd-is-static">
+                <li class="tsd-signature tsd-kind-icon">
+                  with<wbr />Button<wbr />Id<wbr />And<wbr />Action<wbr />Button<span class="tsd-signature-symbol">(</span>event<span
+                    class="tsd-signature-symbol"
+                    >: </span
+                  ><span class="tsd-signature-type">EventStringId</span>, handlerName<span class="tsd-signature-symbol">: </span
+                  ><span class="tsd-signature-type">null</span><span class="tsd-signature-symbol"> | </span
+                  ><span class="tsd-signature-type">string</span>, buttonId<span class="tsd-signature-symbol">: </span
+                  ><span class="tsd-signature-type">string</span>, actionButton<span class="tsd-signature-symbol">: </span
+                  ><a href="../modules.html#TypeActionButton" class="tsd-signature-type" data-tsd-kind="Type alias">TypeActionButton</a
+                  ><span class="tsd-signature-symbol">)</span><span class="tsd-signature-symbol">: </span
+                  ><a href="../interfaces/PanelAndActionPayload.html" class="tsd-signature-type" data-tsd-kind="Interface"
+                    >PanelAndActionPayload</a
+                  >
+                </li>
+              </ul>
+              <ul class="tsd-descriptions">
+                <li class="tsd-description">
+                  <aside class="tsd-sources">
+                    <ul>
+                      <li>
+                        Defined in
+                        <a
+                          href="https://github.com/jolevesq/GeoView-OL/blob/d4243fd/packages/geoview-core/src/api/events/payloads/panel-payload.ts#L163"
+                          >packages/geoview-core/src/api/events/payloads/panel-payload.ts:163</a
+                        >
+                      </li>
+                    </ul>
+                  </aside>
+                  <div class="tsd-comment tsd-typography">
+                    <div class="lead">
+                      <p>Static method used to create a panel payload with additional buton ID and action buton information</p>
+                    </div>
+                  </div>
+                  <h4 class="tsd-parameters-title">Parameters</h4>
+                  <ul class="tsd-parameters">
+                    <li>
+                      <h5>event: <span class="tsd-signature-type">EventStringId</span></h5>
+                      <div class="tsd-comment tsd-typography">
+                        <div class="lead">
+                          <p>the event identifier for which the payload is constructed</p>
+                        </div>
+                      </div>
+                    </li>
+                    <li>
+                      <h5>
+                        handlerName: <span class="tsd-signature-type">null</span><span class="tsd-signature-symbol"> | </span
+                        ><span class="tsd-signature-type">string</span>
+                      </h5>
+                      <div class="tsd-comment tsd-typography">
+                        <div class="lead">
+                          <p>the handler Name</p>
+                        </div>
+                      </div>
+                    </li>
+                    <li>
+                      <h5>buttonId: <span class="tsd-signature-type">string</span></h5>
+                      <div class="tsd-comment tsd-typography">
+                        <div class="lead">
+                          <p>the panel buton id</p>
+                        </div>
+                      </div>
+                    </li>
+                    <li>
+                      <h5>
+                        actionButton:
+                        <a href="../modules.html#TypeActionButton" class="tsd-signature-type" data-tsd-kind="Type alias"
+                          >TypeActionButton</a
+                        >
+                      </h5>
+                      <div class="tsd-comment tsd-typography">
+                        <div class="lead">
+                          <p>the action buton information</p>
+                        </div>
+                      </div>
+                    </li>
+                  </ul>
+                  <h4 class="tsd-returns-title">
+                    Returns
+                    <a href="../interfaces/PanelAndActionPayload.html" class="tsd-signature-type" data-tsd-kind="Interface"
+                      >PanelAndActionPayload</a
+                    >
+                  </h4>
+                  <div><p>the PanelAndActionPayload object created</p></div>
+                </li>
+              </ul>
+            </section>
+            <section class="tsd-panel tsd-member tsd-kind-method tsd-parent-kind-class tsd-is-static">
+              <a id="withButtonIdAndContent" class="tsd-anchor"></a>
+              <h3 class="tsd-anchor-link">
+                <span class="tsd-flag ts-flagStatic">Static</span> with<wbr />Button<wbr />Id<wbr />And<wbr />Content<a
+                  href="#withButtonIdAndContent"
+                  aria-label="Permalink"
+                  class="tsd-anchor-icon"
+                  ><svg
+                    xmlns="http://www.w3.org/2000/svg"
+                    class="icon icon-tabler icon-tabler-link"
+                    viewBox="0 0 24 24"
+                    stroke-width="2"
+                    stroke="currentColor"
+                    fill="none"
+                    stroke-linecap="round"
+                    stroke-linejoin="round"
+                  >
+                    <path stroke="none" d="M0 0h24v24H0z" fill="none"></path>
+                    <path d="M10 14a3.5 3.5 0 0 0 5 0l4 -4a3.5 3.5 0 0 0 -5 -5l-.5 .5"></path>
+                    <path d="M14 10a3.5 3.5 0 0 0 -5 0l-4 4a3.5 3.5 0 0 0 5 5l.5 -.5"></path></svg
+                ></a>
+              </h3>
+              <ul class="tsd-signatures tsd-kind-method tsd-parent-kind-class tsd-is-static">
+                <li class="tsd-signature tsd-kind-icon">
+                  with<wbr />Button<wbr />Id<wbr />And<wbr />Content<span class="tsd-signature-symbol">(</span>event<span
+                    class="tsd-signature-symbol"
+                    >: </span
+                  ><span class="tsd-signature-type">EventStringId</span>, handlerName<span class="tsd-signature-symbol">: </span
+                  ><span class="tsd-signature-type">null</span><span class="tsd-signature-symbol"> | </span
+                  ><span class="tsd-signature-type">string</span>, buttonId<span class="tsd-signature-symbol">: </span
+                  ><span class="tsd-signature-type">string</span>, content<span class="tsd-signature-symbol">: </span
+                  ><span class="tsd-signature-type">Element</span><span class="tsd-signature-symbol"> | </span
+                  ><span class="tsd-signature-type">ReactNode</span><span class="tsd-signature-symbol">)</span
+                  ><span class="tsd-signature-symbol">: </span
+                  ><a href="../interfaces/PanelAndContentPayload.html" class="tsd-signature-type" data-tsd-kind="Interface"
+                    >PanelAndContentPayload</a
+                  >
+                </li>
+              </ul>
+              <ul class="tsd-descriptions">
+                <li class="tsd-description">
+                  <aside class="tsd-sources">
+                    <ul>
+                      <li>
+                        Defined in
+                        <a
+                          href="https://github.com/jolevesq/GeoView-OL/blob/d4243fd/packages/geoview-core/src/api/events/payloads/panel-payload.ts#L186"
+                          >packages/geoview-core/src/api/events/payloads/panel-payload.ts:186</a
+                        >
+                      </li>
+                    </ul>
+                  </aside>
+                  <div class="tsd-comment tsd-typography">
+                    <div class="lead">
+                      <p>Static method used to create a panel payload with additional buton ID and content information</p>
+                    </div>
+                  </div>
+                  <h4 class="tsd-parameters-title">Parameters</h4>
+                  <ul class="tsd-parameters">
+                    <li>
+                      <h5>event: <span class="tsd-signature-type">EventStringId</span></h5>
+                      <div class="tsd-comment tsd-typography">
+                        <div class="lead">
+                          <p>the event identifier for which the payload is constructed</p>
+                        </div>
+                      </div>
+                    </li>
+                    <li>
+                      <h5>
+                        handlerName: <span class="tsd-signature-type">null</span><span class="tsd-signature-symbol"> | </span
+                        ><span class="tsd-signature-type">string</span>
+                      </h5>
+                      <div class="tsd-comment tsd-typography">
+                        <div class="lead">
+                          <p>the handler Name</p>
+                        </div>
+                      </div>
+                    </li>
+                    <li>
+                      <h5>buttonId: <span class="tsd-signature-type">string</span></h5>
+                      <div class="tsd-comment tsd-typography">
+                        <div class="lead">
+                          <p>the panel buton id</p>
+                        </div>
+                      </div>
+                    </li>
+                    <li>
+                      <h5>
+                        content: <span class="tsd-signature-type">Element</span><span class="tsd-signature-symbol"> | </span
+                        ><span class="tsd-signature-type">ReactNode</span>
+                      </h5>
+                      <div class="tsd-comment tsd-typography">
+                        <div class="lead">
+                          <p>the content object</p>
+                        </div>
+                      </div>
+                    </li>
+                  </ul>
+                  <h4 class="tsd-returns-title">
+                    Returns
+                    <a href="../interfaces/PanelAndContentPayload.html" class="tsd-signature-type" data-tsd-kind="Interface"
+                      >PanelAndContentPayload</a
+                    >
+                  </h4>
+                  <div><p>the PanelAndContentPayload object created</p></div>
+                </li>
+              </ul>
+            </section>
+            <section class="tsd-panel tsd-member tsd-kind-method tsd-parent-kind-class tsd-is-static">
+              <a id="withButtonIdAndType" class="tsd-anchor"></a>
+              <h3 class="tsd-anchor-link">
+                <span class="tsd-flag ts-flagStatic">Static</span> with<wbr />Button<wbr />Id<wbr />And<wbr />Type<a
+                  href="#withButtonIdAndType"
+                  aria-label="Permalink"
+                  class="tsd-anchor-icon"
+                  ><svg
+                    xmlns="http://www.w3.org/2000/svg"
+                    class="icon icon-tabler icon-tabler-link"
+                    viewBox="0 0 24 24"
+                    stroke-width="2"
+                    stroke="currentColor"
+                    fill="none"
+                    stroke-linecap="round"
+                    stroke-linejoin="round"
+                  >
+                    <path stroke="none" d="M0 0h24v24H0z" fill="none"></path>
+                    <path d="M10 14a3.5 3.5 0 0 0 5 0l4 -4a3.5 3.5 0 0 0 -5 -5l-.5 .5"></path>
+                    <path d="M14 10a3.5 3.5 0 0 0 -5 0l-4 4a3.5 3.5 0 0 0 5 5l.5 -.5"></path></svg
+                ></a>
+              </h3>
+              <ul class="tsd-signatures tsd-kind-method tsd-parent-kind-class tsd-is-static">
+                <li class="tsd-signature tsd-kind-icon">
+                  with<wbr />Button<wbr />Id<wbr />And<wbr />Type<span class="tsd-signature-symbol">(</span>event<span
+                    class="tsd-signature-symbol"
+                    >: </span
+                  ><span class="tsd-signature-type">EventStringId</span>, handlerName<span class="tsd-signature-symbol">: </span
+                  ><span class="tsd-signature-type">null</span><span class="tsd-signature-symbol"> | </span
+                  ><span class="tsd-signature-type">string</span>, buttonId<span class="tsd-signature-symbol">: </span
+                  ><span class="tsd-signature-type">string</span>, type<span class="tsd-signature-symbol">: </span
+                  ><span class="tsd-signature-type">string</span><span class="tsd-signature-symbol">)</span
+                  ><span class="tsd-signature-symbol">: </span
+                  ><a href="../interfaces/PanelWithAButtonIdAndTypePayload.html" class="tsd-signature-type" data-tsd-kind="Interface"
+                    >PanelWithAButtonIdAndTypePayload</a
+                  >
+                </li>
+              </ul>
+              <ul class="tsd-descriptions">
+                <li class="tsd-description">
+                  <aside class="tsd-sources">
+                    <ul>
+                      <li>
+                        Defined in
+                        <a
+                          href="https://github.com/jolevesq/GeoView-OL/blob/d4243fd/packages/geoview-core/src/api/events/payloads/panel-payload.ts#L140"
+                          >packages/geoview-core/src/api/events/payloads/panel-payload.ts:140</a
+                        >
+                      </li>
+                    </ul>
+                  </aside>
+                  <div class="tsd-comment tsd-typography">
+                    <div class="lead">
+                      <p>Static method used to create a panel payload with additional buton ID and panel type information</p>
+                    </div>
+                  </div>
+                  <h4 class="tsd-parameters-title">Parameters</h4>
+                  <ul class="tsd-parameters">
+                    <li>
+                      <h5>event: <span class="tsd-signature-type">EventStringId</span></h5>
+                      <div class="tsd-comment tsd-typography">
+                        <div class="lead">
+                          <p>the event identifier for which the payload is constructed</p>
+                        </div>
+                      </div>
+                    </li>
+                    <li>
+                      <h5>
+                        handlerName: <span class="tsd-signature-type">null</span><span class="tsd-signature-symbol"> | </span
+                        ><span class="tsd-signature-type">string</span>
+                      </h5>
+                      <div class="tsd-comment tsd-typography">
+                        <div class="lead">
+                          <p>the handler Name</p>
+                        </div>
+                      </div>
+                    </li>
+                    <li>
+                      <h5>buttonId: <span class="tsd-signature-type">string</span></h5>
+                      <div class="tsd-comment tsd-typography">
+                        <div class="lead">
+                          <p>the panel buton id</p>
+                        </div>
+                      </div>
+                    </li>
+                    <li>
+                      <h5>type: <span class="tsd-signature-type">string</span></h5>
+                      <div class="tsd-comment tsd-typography">
+                        <div class="lead">
+                          <p>the panel type</p>
+                        </div>
+                      </div>
+                    </li>
+                  </ul>
+                  <h4 class="tsd-returns-title">
+                    Returns
+                    <a href="../interfaces/PanelWithAButtonIdAndTypePayload.html" class="tsd-signature-type" data-tsd-kind="Interface"
+                      >PanelWithAButtonIdAndTypePayload</a
+                    >
+                  </h4>
+                  <div><p>the PanelWithAButtonIdAndTypePayload object created</p></div>
+                </li>
+              </ul>
+            </section>
+          </section>
+        </div>
+        <div class="col-4 col-menu menu-sticky-wrap menu-highlight">
+          <nav class="tsd-navigation primary">
+            <ul>
+              <li class=""><a href="../modules.html">Exports</a></li>
+            </ul>
+          </nav>
+          <nav class="tsd-navigation secondary menu-sticky">
+            <ul>
+              <li class="current tsd-kind-class">
+                <a href="PanelPayload.html" class="tsd-kind-icon">Panel<wbr />Payload</a>
+                <ul>
+                  <li class="tsd-kind-constructor tsd-parent-kind-class tsd-is-overwrite">
+                    <a href="PanelPayload.html#constructor" class="tsd-kind-icon">constructor</a>
+                  </li>
+                  <li class="tsd-kind-property tsd-parent-kind-class tsd-is-inherited">
+                    <a href="PanelPayload.html#event" class="tsd-kind-icon">event</a>
+                  </li>
+                  <li class="tsd-kind-property tsd-parent-kind-class tsd-is-inherited">
+                    <a href="PanelPayload.html#handlerName" class="tsd-kind-icon">handler<wbr />Name</a>
+                  </li>
+                  <li class="tsd-kind-method tsd-parent-kind-class tsd-is-static">
+                    <a href="PanelPayload.html#withButtonIdAndActionButton" class="tsd-kind-icon"
+                      >with<wbr />Button<wbr />Id<wbr />And<wbr />Action<wbr />Button</a
+                    >
+                  </li>
+                  <li class="tsd-kind-method tsd-parent-kind-class tsd-is-static">
+                    <a href="PanelPayload.html#withButtonIdAndContent" class="tsd-kind-icon"
+                      >with<wbr />Button<wbr />Id<wbr />And<wbr />Content</a
+                    >
+                  </li>
+                  <li class="tsd-kind-method tsd-parent-kind-class tsd-is-static">
+                    <a href="PanelPayload.html#withButtonIdAndType" class="tsd-kind-icon"
+                      >with<wbr />Button<wbr />Id<wbr />And<wbr />Type</a
+                    >
+                  </li>
+                </ul>
+              </li>
+            </ul>
+          </nav>
+        </div>
+      </div>
+    </div>
+    <footer class="with-border-bottom">
+      <div class="container">
+        <h2>Legend</h2>
+        <div class="tsd-legend-group">
+          <ul class="tsd-legend">
+            <li class="tsd-kind-constructor tsd-parent-kind-class"><span class="tsd-kind-icon">Constructor</span></li>
+            <li class="tsd-kind-property tsd-parent-kind-class"><span class="tsd-kind-icon">Property</span></li>
+            <li class="tsd-kind-method tsd-parent-kind-class"><span class="tsd-kind-icon">Method</span></li>
+          </ul>
+          <ul class="tsd-legend">
+            <li class="tsd-kind-property tsd-parent-kind-interface"><span class="tsd-kind-icon">Property</span></li>
+            <li class="tsd-kind-method tsd-parent-kind-interface"><span class="tsd-kind-icon">Method</span></li>
+          </ul>
+          <ul class="tsd-legend">
+            <li class="tsd-kind-property tsd-parent-kind-class tsd-is-inherited"><span class="tsd-kind-icon">Inherited property</span></li>
+            <li class="tsd-kind-method tsd-parent-kind-class tsd-is-inherited"><span class="tsd-kind-icon">Inherited method</span></li>
+          </ul>
+          <ul class="tsd-legend">
+            <li class="tsd-kind-property tsd-parent-kind-class tsd-is-private"><span class="tsd-kind-icon">Private property</span></li>
+            <li class="tsd-kind-method tsd-parent-kind-class tsd-is-private"><span class="tsd-kind-icon">Private method</span></li>
+          </ul>
+          <ul class="tsd-legend">
+            <li class="tsd-kind-property tsd-parent-kind-class tsd-is-protected"><span class="tsd-kind-icon">Protected property</span></li>
+          </ul>
+          <ul class="tsd-legend">
+            <li class="tsd-kind-method tsd-parent-kind-class tsd-is-static"><span class="tsd-kind-icon">Static method</span></li>
+          </ul>
+        </div>
+        <h2>Settings</h2>
+        <p>
+          Theme
+          <select id="theme">
+            <option value="os">OS</option>
+            <option value="light">Light</option>
+            <option value="dark">Dark</option>
+          </select>
+        </p>
+      </div>
+    </footer>
+    <div class="container tsd-generator">
+      <p>Generated using <a href="https://typedoc.org/" target="_blank">TypeDoc</a></p>
+    </div>
+    <div class="overlay"></div>
+    <script src="../assets/main.js"></script>
+  </body>
+</html>