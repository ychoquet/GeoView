--- conflicted
+++ resolved
@@ -1,7 +1,768 @@
-<!DOCTYPE html><html class="default"><head><meta charSet="utf-8"/><meta http-equiv="x-ua-compatible" content="IE=edge"/><title>TypeMapConfigProps | geoview-core</title><meta name="description" content="Documentation for geoview-core"/><meta name="viewport" content="width=device-width, initial-scale=1"/><link rel="stylesheet" href="../assets/style.css"/><link rel="stylesheet" href="../assets/highlight.css"/><script async src="../assets/search.js" id="search-script"></script></head><body><script>document.body.classList.add(localStorage.getItem("tsd-theme") || "os")</script><header><div class="tsd-page-toolbar"><div class="container"><div class="table-wrap"><div class="table-cell" id="tsd-search" data-base=".."><div class="field"><label for="tsd-search-field" class="tsd-widget search no-caption">Search</label><input type="text" id="tsd-search-field"/></div><ul class="results"><li class="state loading">Preparing search index...</li><li class="state failure">The search index is not available</li></ul><a href="../index.html" class="title">geoview-core</a></div><div class="table-cell" id="tsd-widgets"><div id="tsd-filter"><a href="#" class="tsd-widget options no-caption" data-toggle="options">Options</a><div class="tsd-filter-group"><div class="tsd-select" id="tsd-filter-visibility"><span class="tsd-select-label">All</span><ul class="tsd-select-list"><li data-value="public">Public</li><li data-value="protected">Public/Protected</li><li data-value="private" class="selected">All</li></ul></div> <input type="checkbox" id="tsd-filter-inherited" checked/><label class="tsd-widget" for="tsd-filter-inherited">Inherited</label><input type="checkbox" id="tsd-filter-externals" checked/><label class="tsd-widget" for="tsd-filter-externals">Externals</label></div></div><a href="#" class="tsd-widget menu no-caption" data-toggle="menu">Menu</a></div></div></div></div><div class="tsd-page-title"><div class="container"><ul class="tsd-breadcrumb"><li><a href="../modules.html">geoview-core</a></li><li><a href="TypeMapConfigProps.html">TypeMapConfigProps</a></li></ul><h1>Interface TypeMapConfigProps </h1></div></div></header><div class="container container-main"><div class="row"><div class="col-8 col-content"><section class="tsd-panel tsd-comment"><div class="tsd-comment tsd-typography"><div class="lead">
-<p>Interface used when creating a map to validate configuration object</p>
-<<<<<<< HEAD
-</div></div></section><section class="tsd-panel tsd-hierarchy"><h3>Hierarchy</h3><ul class="tsd-hierarchy"><li><a href="../modules.html#TypeMapSchemaProps" class="tsd-signature-type" data-tsd-kind="Type alias">TypeMapSchemaProps</a><ul class="tsd-hierarchy"><li><span class="target">TypeMapConfigProps</span></li></ul></li></ul></section><section class="tsd-panel-group tsd-index-group"><h2>Index</h2><section class="tsd-panel tsd-index-panel"><div class="tsd-index-content"><section class="tsd-index-section "><h3>Properties</h3><ul class="tsd-index-list"><li class="tsd-kind-property tsd-parent-kind-interface tsd-is-inherited"><a href="TypeMapConfigProps.html#appBar" class="tsd-kind-icon">app<wbr/>Bar</a></li><li class="tsd-kind-property tsd-parent-kind-interface tsd-is-inherited"><a href="TypeMapConfigProps.html#components" class="tsd-kind-icon">components</a></li><li class="tsd-kind-property tsd-parent-kind-interface tsd-is-inherited"><a href="TypeMapConfigProps.html#corePackages" class="tsd-kind-icon">core<wbr/>Packages</a></li><li class="tsd-kind-property tsd-parent-kind-interface tsd-is-inherited"><a href="TypeMapConfigProps.html#externalPackages" class="tsd-kind-icon">external<wbr/>Packages</a></li><li class="tsd-kind-property tsd-parent-kind-interface tsd-is-inherited"><a href="TypeMapConfigProps.html#extraOptions" class="tsd-kind-icon">extra<wbr/>Options</a></li><li class="tsd-kind-property tsd-parent-kind-interface"><a href="TypeMapConfigProps.html#id" class="tsd-kind-icon">id</a></li><li class="tsd-kind-property tsd-parent-kind-interface"><a href="TypeMapConfigProps.html#language" class="tsd-kind-icon">language</a></li><li class="tsd-kind-property tsd-parent-kind-interface tsd-is-inherited"><a href="TypeMapConfigProps.html#languages" class="tsd-kind-icon">languages</a></li><li class="tsd-kind-property tsd-parent-kind-interface tsd-is-inherited"><a href="TypeMapConfigProps.html#map" class="tsd-kind-icon">map</a></li><li class="tsd-kind-property tsd-parent-kind-interface tsd-is-inherited"><a href="TypeMapConfigProps.html#navBar" class="tsd-kind-icon">nav<wbr/>Bar</a></li><li class="tsd-kind-property tsd-parent-kind-interface tsd-is-inherited"><a href="TypeMapConfigProps.html#northArrow" class="tsd-kind-icon">north<wbr/>Arrow</a></li><li class="tsd-kind-property tsd-parent-kind-interface tsd-is-inherited"><a href="TypeMapConfigProps.html#serviceUrls" class="tsd-kind-icon">service<wbr/>Urls</a></li><li class="tsd-kind-property tsd-parent-kind-interface tsd-is-inherited"><a href="TypeMapConfigProps.html#theme" class="tsd-kind-icon">theme</a></li><li class="tsd-kind-property tsd-parent-kind-interface tsd-is-inherited"><a href="TypeMapConfigProps.html#version" class="tsd-kind-icon">version</a></li></ul></section></div></section></section><section class="tsd-panel-group tsd-member-group "><h2>Properties</h2><section class="tsd-panel tsd-member tsd-kind-property tsd-parent-kind-interface tsd-is-inherited"><a id="appBar" class="tsd-anchor"></a><h3 class="tsd-anchor-link"><span class="tsd-flag ts-flagOptional">Optional</span> app<wbr/>Bar<a href="#appBar" aria-label="Permalink" class="tsd-anchor-icon"><svg xmlns="http://www.w3.org/2000/svg" class="icon icon-tabler icon-tabler-link" viewBox="0 0 24 24" stroke-width="2" stroke="currentColor" fill="none" stroke-linecap="round" stroke-linejoin="round"><path stroke="none" d="M0 0h24v24H0z" fill="none"></path><path d="M10 14a3.5 3.5 0 0 0 5 0l4 -4a3.5 3.5 0 0 0 -5 -5l-.5 .5"></path><path d="M14 10a3.5 3.5 0 0 0 -5 0l-4 4a3.5 3.5 0 0 0 5 5l.5 -.5"></path></svg></a></h3><div class="tsd-signature tsd-kind-icon">app<wbr/>Bar<span class="tsd-signature-symbol">?:</span> <a href="../modules.html#TypeAppBarProps" class="tsd-signature-type" data-tsd-kind="Type alias">TypeAppBarProps</a></div><aside class="tsd-sources"><p>Inherited from TypeMapSchemaProps.appBar</p><ul><li>Defined in <a href="https://github.com/yass0016/GeoView-OL/blob/a69e139/packages/geoview-core/src/core/types/cgpv-types.ts#L631">packages/geoview-core/src/core/types/cgpv-types.ts:631</a></li></ul></aside></section><section class="tsd-panel tsd-member tsd-kind-property tsd-parent-kind-interface tsd-is-inherited"><a id="components" class="tsd-anchor"></a><h3 class="tsd-anchor-link"><span class="tsd-flag ts-flagOptional">Optional</span> components<a href="#components" aria-label="Permalink" class="tsd-anchor-icon"><svg xmlns="http://www.w3.org/2000/svg" class="icon icon-tabler icon-tabler-link" viewBox="0 0 24 24" stroke-width="2" stroke="currentColor" fill="none" stroke-linecap="round" stroke-linejoin="round"><path stroke="none" d="M0 0h24v24H0z" fill="none"></path><path d="M10 14a3.5 3.5 0 0 0 5 0l4 -4a3.5 3.5 0 0 0 -5 -5l-.5 .5"></path><path d="M14 10a3.5 3.5 0 0 0 -5 0l-4 4a3.5 3.5 0 0 0 5 5l.5 -.5"></path></svg></a></h3><div class="tsd-signature tsd-kind-icon">components<span class="tsd-signature-symbol">?:</span> <a href="../modules.html#TypeMapComponents" class="tsd-signature-type" data-tsd-kind="Type alias">TypeMapComponents</a><span class="tsd-signature-symbol">[]</span></div><aside class="tsd-sources"><p>Inherited from TypeMapSchemaProps.components</p><ul><li>Defined in <a href="https://github.com/yass0016/GeoView-OL/blob/a69e139/packages/geoview-core/src/core/types/cgpv-types.ts#L634">packages/geoview-core/src/core/types/cgpv-types.ts:634</a></li></ul></aside></section><section class="tsd-panel tsd-member tsd-kind-property tsd-parent-kind-interface tsd-is-inherited"><a id="corePackages" class="tsd-anchor"></a><h3 class="tsd-anchor-link"><span class="tsd-flag ts-flagOptional">Optional</span> core<wbr/>Packages<a href="#corePackages" aria-label="Permalink" class="tsd-anchor-icon"><svg xmlns="http://www.w3.org/2000/svg" class="icon icon-tabler icon-tabler-link" viewBox="0 0 24 24" stroke-width="2" stroke="currentColor" fill="none" stroke-linecap="round" stroke-linejoin="round"><path stroke="none" d="M0 0h24v24H0z" fill="none"></path><path d="M10 14a3.5 3.5 0 0 0 5 0l4 -4a3.5 3.5 0 0 0 -5 -5l-.5 .5"></path><path d="M14 10a3.5 3.5 0 0 0 -5 0l-4 4a3.5 3.5 0 0 0 5 5l.5 -.5"></path></svg></a></h3><div class="tsd-signature tsd-kind-icon">core<wbr/>Packages<span class="tsd-signature-symbol">?:</span> <a href="../modules.html#TypeMapCorePackages" class="tsd-signature-type" data-tsd-kind="Type alias">TypeMapCorePackages</a><span class="tsd-signature-symbol">[]</span></div><aside class="tsd-sources"><p>Inherited from TypeMapSchemaProps.corePackages</p><ul><li>Defined in <a href="https://github.com/yass0016/GeoView-OL/blob/a69e139/packages/geoview-core/src/core/types/cgpv-types.ts#L635">packages/geoview-core/src/core/types/cgpv-types.ts:635</a></li></ul></aside></section><section class="tsd-panel tsd-member tsd-kind-property tsd-parent-kind-interface tsd-is-inherited"><a id="externalPackages" class="tsd-anchor"></a><h3 class="tsd-anchor-link"><span class="tsd-flag ts-flagOptional">Optional</span> external<wbr/>Packages<a href="#externalPackages" aria-label="Permalink" class="tsd-anchor-icon"><svg xmlns="http://www.w3.org/2000/svg" class="icon icon-tabler icon-tabler-link" viewBox="0 0 24 24" stroke-width="2" stroke="currentColor" fill="none" stroke-linecap="round" stroke-linejoin="round"><path stroke="none" d="M0 0h24v24H0z" fill="none"></path><path d="M10 14a3.5 3.5 0 0 0 5 0l4 -4a3.5 3.5 0 0 0 -5 -5l-.5 .5"></path><path d="M14 10a3.5 3.5 0 0 0 -5 0l-4 4a3.5 3.5 0 0 0 5 5l.5 -.5"></path></svg></a></h3><div class="tsd-signature tsd-kind-icon">external<wbr/>Packages<span class="tsd-signature-symbol">?:</span> <a href="../modules.html#TypeExternalPackages" class="tsd-signature-type" data-tsd-kind="Type alias">TypeExternalPackages</a><span class="tsd-signature-symbol">[]</span></div><aside class="tsd-sources"><p>Inherited from TypeMapSchemaProps.externalPackages</p><ul><li>Defined in <a href="https://github.com/yass0016/GeoView-OL/blob/a69e139/packages/geoview-core/src/core/types/cgpv-types.ts#L636">packages/geoview-core/src/core/types/cgpv-types.ts:636</a></li></ul></aside></section><section class="tsd-panel tsd-member tsd-kind-property tsd-parent-kind-interface tsd-is-inherited"><a id="extraOptions" class="tsd-anchor"></a><h3 class="tsd-anchor-link">extra<wbr/>Options<a href="#extraOptions" aria-label="Permalink" class="tsd-anchor-icon"><svg xmlns="http://www.w3.org/2000/svg" class="icon icon-tabler icon-tabler-link" viewBox="0 0 24 24" stroke-width="2" stroke="currentColor" fill="none" stroke-linecap="round" stroke-linejoin="round"><path stroke="none" d="M0 0h24v24H0z" fill="none"></path><path d="M10 14a3.5 3.5 0 0 0 5 0l4 -4a3.5 3.5 0 0 0 -5 -5l-.5 .5"></path><path d="M14 10a3.5 3.5 0 0 0 -5 0l-4 4a3.5 3.5 0 0 0 5 5l.5 -.5"></path></svg></a></h3><div class="tsd-signature tsd-kind-icon">extra<wbr/>Options<span class="tsd-signature-symbol">:</span> <span class="tsd-signature-type">Record</span><span class="tsd-signature-symbol">&lt;</span><span class="tsd-signature-type">string</span><span class="tsd-signature-symbol">, </span><span class="tsd-signature-type">unknown</span><span class="tsd-signature-symbol">&gt;</span></div><aside class="tsd-sources"><p>Inherited from TypeMapSchemaProps.extraOptions</p><ul><li>Defined in <a href="https://github.com/yass0016/GeoView-OL/blob/a69e139/packages/geoview-core/src/core/types/cgpv-types.ts#L640">packages/geoview-core/src/core/types/cgpv-types.ts:640</a></li></ul></aside></section><section class="tsd-panel tsd-member tsd-kind-property tsd-parent-kind-interface"><a id="id" class="tsd-anchor"></a><h3 class="tsd-anchor-link">id<a href="#id" aria-label="Permalink" class="tsd-anchor-icon"><svg xmlns="http://www.w3.org/2000/svg" class="icon icon-tabler icon-tabler-link" viewBox="0 0 24 24" stroke-width="2" stroke="currentColor" fill="none" stroke-linecap="round" stroke-linejoin="round"><path stroke="none" d="M0 0h24v24H0z" fill="none"></path><path d="M10 14a3.5 3.5 0 0 0 5 0l4 -4a3.5 3.5 0 0 0 -5 -5l-.5 .5"></path><path d="M14 10a3.5 3.5 0 0 0 -5 0l-4 4a3.5 3.5 0 0 0 5 5l.5 -.5"></path></svg></a></h3><div class="tsd-signature tsd-kind-icon">id<span class="tsd-signature-symbol">:</span> <span class="tsd-signature-type">string</span></div><aside class="tsd-sources"><ul><li>Defined in <a href="https://github.com/yass0016/GeoView-OL/blob/a69e139/packages/geoview-core/src/core/types/cgpv-types.ts#L647">packages/geoview-core/src/core/types/cgpv-types.ts:647</a></li></ul></aside></section><section class="tsd-panel tsd-member tsd-kind-property tsd-parent-kind-interface"><a id="language" class="tsd-anchor"></a><h3 class="tsd-anchor-link">language<a href="#language" aria-label="Permalink" class="tsd-anchor-icon"><svg xmlns="http://www.w3.org/2000/svg" class="icon icon-tabler icon-tabler-link" viewBox="0 0 24 24" stroke-width="2" stroke="currentColor" fill="none" stroke-linecap="round" stroke-linejoin="round"><path stroke="none" d="M0 0h24v24H0z" fill="none"></path><path d="M10 14a3.5 3.5 0 0 0 5 0l4 -4a3.5 3.5 0 0 0 -5 -5l-.5 .5"></path><path d="M14 10a3.5 3.5 0 0 0 -5 0l-4 4a3.5 3.5 0 0 0 5 5l.5 -.5"></path></svg></a></h3><div class="tsd-signature tsd-kind-icon">language<span class="tsd-signature-symbol">:</span> <a href="../modules.html#TypeLocalizedLanguages" class="tsd-signature-type" data-tsd-kind="Type alias">TypeLocalizedLanguages</a></div><aside class="tsd-sources"><ul><li>Defined in <a href="https://github.com/yass0016/GeoView-OL/blob/a69e139/packages/geoview-core/src/core/types/cgpv-types.ts#L648">packages/geoview-core/src/core/types/cgpv-types.ts:648</a></li></ul></aside></section><section class="tsd-panel tsd-member tsd-kind-property tsd-parent-kind-interface tsd-is-inherited"><a id="languages" class="tsd-anchor"></a><h3 class="tsd-anchor-link">languages<a href="#languages" aria-label="Permalink" class="tsd-anchor-icon"><svg xmlns="http://www.w3.org/2000/svg" class="icon icon-tabler icon-tabler-link" viewBox="0 0 24 24" stroke-width="2" stroke="currentColor" fill="none" stroke-linecap="round" stroke-linejoin="round"><path stroke="none" d="M0 0h24v24H0z" fill="none"></path><path d="M10 14a3.5 3.5 0 0 0 5 0l4 -4a3.5 3.5 0 0 0 -5 -5l-.5 .5"></path><path d="M14 10a3.5 3.5 0 0 0 -5 0l-4 4a3.5 3.5 0 0 0 5 5l.5 -.5"></path></svg></a></h3><div class="tsd-signature tsd-kind-icon">languages<span class="tsd-signature-symbol">:</span> <a href="../modules.html#TypeLocalizedLanguages" class="tsd-signature-type" data-tsd-kind="Type alias">TypeLocalizedLanguages</a><span class="tsd-signature-symbol">[]</span></div><aside class="tsd-sources"><p>Inherited from TypeMapSchemaProps.languages</p><ul><li>Defined in <a href="https://github.com/yass0016/GeoView-OL/blob/a69e139/packages/geoview-core/src/core/types/cgpv-types.ts#L638">packages/geoview-core/src/core/types/cgpv-types.ts:638</a></li></ul></aside></section><section class="tsd-panel tsd-member tsd-kind-property tsd-parent-kind-interface tsd-is-inherited"><a id="map" class="tsd-anchor"></a><h3 class="tsd-anchor-link">map<a href="#map" aria-label="Permalink" class="tsd-anchor-icon"><svg xmlns="http://www.w3.org/2000/svg" class="icon icon-tabler icon-tabler-link" viewBox="0 0 24 24" stroke-width="2" stroke="currentColor" fill="none" stroke-linecap="round" stroke-linejoin="round"><path stroke="none" d="M0 0h24v24H0z" fill="none"></path><path d="M10 14a3.5 3.5 0 0 0 5 0l4 -4a3.5 3.5 0 0 0 -5 -5l-.5 .5"></path><path d="M14 10a3.5 3.5 0 0 0 -5 0l-4 4a3.5 3.5 0 0 0 5 5l.5 -.5"></path></svg></a></h3><div class="tsd-signature tsd-kind-icon">map<span class="tsd-signature-symbol">:</span> <a href="../modules.html#TypeMapConfig" class="tsd-signature-type" data-tsd-kind="Type alias">TypeMapConfig</a></div><aside class="tsd-sources"><p>Inherited from TypeMapSchemaProps.map</p><ul><li>Defined in <a href="https://github.com/yass0016/GeoView-OL/blob/a69e139/packages/geoview-core/src/core/types/cgpv-types.ts#L629">packages/geoview-core/src/core/types/cgpv-types.ts:629</a></li></ul></aside></section><section class="tsd-panel tsd-member tsd-kind-property tsd-parent-kind-interface tsd-is-inherited"><a id="navBar" class="tsd-anchor"></a><h3 class="tsd-anchor-link"><span class="tsd-flag ts-flagOptional">Optional</span> nav<wbr/>Bar<a href="#navBar" aria-label="Permalink" class="tsd-anchor-icon"><svg xmlns="http://www.w3.org/2000/svg" class="icon icon-tabler icon-tabler-link" viewBox="0 0 24 24" stroke-width="2" stroke="currentColor" fill="none" stroke-linecap="round" stroke-linejoin="round"><path stroke="none" d="M0 0h24v24H0z" fill="none"></path><path d="M10 14a3.5 3.5 0 0 0 5 0l4 -4a3.5 3.5 0 0 0 -5 -5l-.5 .5"></path><path d="M14 10a3.5 3.5 0 0 0 -5 0l-4 4a3.5 3.5 0 0 0 5 5l.5 -.5"></path></svg></a></h3><div class="tsd-signature tsd-kind-icon">nav<wbr/>Bar<span class="tsd-signature-symbol">?:</span> <a href="../modules.html#TypeJsonObject" class="tsd-signature-type" data-tsd-kind="Type alias">TypeJsonObject</a></div><aside class="tsd-sources"><p>Inherited from TypeMapSchemaProps.navBar</p><ul><li>Defined in <a href="https://github.com/yass0016/GeoView-OL/blob/a69e139/packages/geoview-core/src/core/types/cgpv-types.ts#L632">packages/geoview-core/src/core/types/cgpv-types.ts:632</a></li></ul></aside></section><section class="tsd-panel tsd-member tsd-kind-property tsd-parent-kind-interface tsd-is-inherited"><a id="northArrow" class="tsd-anchor"></a><h3 class="tsd-anchor-link"><span class="tsd-flag ts-flagOptional">Optional</span> north<wbr/>Arrow<a href="#northArrow" aria-label="Permalink" class="tsd-anchor-icon"><svg xmlns="http://www.w3.org/2000/svg" class="icon icon-tabler icon-tabler-link" viewBox="0 0 24 24" stroke-width="2" stroke="currentColor" fill="none" stroke-linecap="round" stroke-linejoin="round"><path stroke="none" d="M0 0h24v24H0z" fill="none"></path><path d="M10 14a3.5 3.5 0 0 0 5 0l4 -4a3.5 3.5 0 0 0 -5 -5l-.5 .5"></path><path d="M14 10a3.5 3.5 0 0 0 -5 0l-4 4a3.5 3.5 0 0 0 5 5l.5 -.5"></path></svg></a></h3><div class="tsd-signature tsd-kind-icon">north<wbr/>Arrow<span class="tsd-signature-symbol">?:</span> <a href="../modules.html#TypeJsonObject" class="tsd-signature-type" data-tsd-kind="Type alias">TypeJsonObject</a></div><aside class="tsd-sources"><p>Inherited from TypeMapSchemaProps.northArrow</p><ul><li>Defined in <a href="https://github.com/yass0016/GeoView-OL/blob/a69e139/packages/geoview-core/src/core/types/cgpv-types.ts#L633">packages/geoview-core/src/core/types/cgpv-types.ts:633</a></li></ul></aside></section><section class="tsd-panel tsd-member tsd-kind-property tsd-parent-kind-interface tsd-is-inherited"><a id="serviceUrls" class="tsd-anchor"></a><h3 class="tsd-anchor-link"><span class="tsd-flag ts-flagOptional">Optional</span> service<wbr/>Urls<a href="#serviceUrls" aria-label="Permalink" class="tsd-anchor-icon"><svg xmlns="http://www.w3.org/2000/svg" class="icon icon-tabler icon-tabler-link" viewBox="0 0 24 24" stroke-width="2" stroke="currentColor" fill="none" stroke-linecap="round" stroke-linejoin="round"><path stroke="none" d="M0 0h24v24H0z" fill="none"></path><path d="M10 14a3.5 3.5 0 0 0 5 0l4 -4a3.5 3.5 0 0 0 -5 -5l-.5 .5"></path><path d="M14 10a3.5 3.5 0 0 0 -5 0l-4 4a3.5 3.5 0 0 0 5 5l.5 -.5"></path></svg></a></h3><div class="tsd-signature tsd-kind-icon">service<wbr/>Urls<span class="tsd-signature-symbol">?:</span> <a href="../modules.html#TypeServiceUrls" class="tsd-signature-type" data-tsd-kind="Type alias">TypeServiceUrls</a></div><aside class="tsd-sources"><p>Inherited from TypeMapSchemaProps.serviceUrls</p><ul><li>Defined in <a href="https://github.com/yass0016/GeoView-OL/blob/a69e139/packages/geoview-core/src/core/types/cgpv-types.ts#L637">packages/geoview-core/src/core/types/cgpv-types.ts:637</a></li></ul></aside></section><section class="tsd-panel tsd-member tsd-kind-property tsd-parent-kind-interface tsd-is-inherited"><a id="theme" class="tsd-anchor"></a><h3 class="tsd-anchor-link"><span class="tsd-flag ts-flagOptional">Optional</span> theme<a href="#theme" aria-label="Permalink" class="tsd-anchor-icon"><svg xmlns="http://www.w3.org/2000/svg" class="icon icon-tabler icon-tabler-link" viewBox="0 0 24 24" stroke-width="2" stroke="currentColor" fill="none" stroke-linecap="round" stroke-linejoin="round"><path stroke="none" d="M0 0h24v24H0z" fill="none"></path><path d="M10 14a3.5 3.5 0 0 0 5 0l4 -4a3.5 3.5 0 0 0 -5 -5l-.5 .5"></path><path d="M14 10a3.5 3.5 0 0 0 -5 0l-4 4a3.5 3.5 0 0 0 5 5l.5 -.5"></path></svg></a></h3><div class="tsd-signature tsd-kind-icon">theme<span class="tsd-signature-symbol">?:</span> <span class="tsd-signature-type">&quot;dark&quot;</span><span class="tsd-signature-symbol"> | </span><span class="tsd-signature-type">&quot;light&quot;</span></div><aside class="tsd-sources"><p>Inherited from TypeMapSchemaProps.theme</p><ul><li>Defined in <a href="https://github.com/yass0016/GeoView-OL/blob/a69e139/packages/geoview-core/src/core/types/cgpv-types.ts#L630">packages/geoview-core/src/core/types/cgpv-types.ts:630</a></li></ul></aside></section><section class="tsd-panel tsd-member tsd-kind-property tsd-parent-kind-interface tsd-is-inherited"><a id="version" class="tsd-anchor"></a><h3 class="tsd-anchor-link"><span class="tsd-flag ts-flagOptional">Optional</span> version<a href="#version" aria-label="Permalink" class="tsd-anchor-icon"><svg xmlns="http://www.w3.org/2000/svg" class="icon icon-tabler icon-tabler-link" viewBox="0 0 24 24" stroke-width="2" stroke="currentColor" fill="none" stroke-linecap="round" stroke-linejoin="round"><path stroke="none" d="M0 0h24v24H0z" fill="none"></path><path d="M10 14a3.5 3.5 0 0 0 5 0l4 -4a3.5 3.5 0 0 0 -5 -5l-.5 .5"></path><path d="M14 10a3.5 3.5 0 0 0 -5 0l-4 4a3.5 3.5 0 0 0 5 5l.5 -.5"></path></svg></a></h3><div class="tsd-signature tsd-kind-icon">version<span class="tsd-signature-symbol">?:</span> <span class="tsd-signature-type">string</span></div><aside class="tsd-sources"><p>Inherited from TypeMapSchemaProps.version</p><ul><li>Defined in <a href="https://github.com/yass0016/GeoView-OL/blob/a69e139/packages/geoview-core/src/core/types/cgpv-types.ts#L639">packages/geoview-core/src/core/types/cgpv-types.ts:639</a></li></ul></aside></section></section></div><div class="col-4 col-menu menu-sticky-wrap menu-highlight"><nav class="tsd-navigation primary"><ul><li class=""><a href="../modules.html">Exports</a></li></ul></nav><nav class="tsd-navigation secondary menu-sticky"><ul><li class="current tsd-kind-interface"><a href="TypeMapConfigProps.html" class="tsd-kind-icon">Type<wbr/>Map<wbr/>Config<wbr/>Props</a><ul><li class="tsd-kind-property tsd-parent-kind-interface tsd-is-inherited"><a href="TypeMapConfigProps.html#appBar" class="tsd-kind-icon">app<wbr/>Bar</a></li><li class="tsd-kind-property tsd-parent-kind-interface tsd-is-inherited"><a href="TypeMapConfigProps.html#components" class="tsd-kind-icon">components</a></li><li class="tsd-kind-property tsd-parent-kind-interface tsd-is-inherited"><a href="TypeMapConfigProps.html#corePackages" class="tsd-kind-icon">core<wbr/>Packages</a></li><li class="tsd-kind-property tsd-parent-kind-interface tsd-is-inherited"><a href="TypeMapConfigProps.html#externalPackages" class="tsd-kind-icon">external<wbr/>Packages</a></li><li class="tsd-kind-property tsd-parent-kind-interface tsd-is-inherited"><a href="TypeMapConfigProps.html#extraOptions" class="tsd-kind-icon">extra<wbr/>Options</a></li><li class="tsd-kind-property tsd-parent-kind-interface"><a href="TypeMapConfigProps.html#id" class="tsd-kind-icon">id</a></li><li class="tsd-kind-property tsd-parent-kind-interface"><a href="TypeMapConfigProps.html#language" class="tsd-kind-icon">language</a></li><li class="tsd-kind-property tsd-parent-kind-interface tsd-is-inherited"><a href="TypeMapConfigProps.html#languages" class="tsd-kind-icon">languages</a></li><li class="tsd-kind-property tsd-parent-kind-interface tsd-is-inherited"><a href="TypeMapConfigProps.html#map" class="tsd-kind-icon">map</a></li><li class="tsd-kind-property tsd-parent-kind-interface tsd-is-inherited"><a href="TypeMapConfigProps.html#navBar" class="tsd-kind-icon">nav<wbr/>Bar</a></li><li class="tsd-kind-property tsd-parent-kind-interface tsd-is-inherited"><a href="TypeMapConfigProps.html#northArrow" class="tsd-kind-icon">north<wbr/>Arrow</a></li><li class="tsd-kind-property tsd-parent-kind-interface tsd-is-inherited"><a href="TypeMapConfigProps.html#serviceUrls" class="tsd-kind-icon">service<wbr/>Urls</a></li><li class="tsd-kind-property tsd-parent-kind-interface tsd-is-inherited"><a href="TypeMapConfigProps.html#theme" class="tsd-kind-icon">theme</a></li><li class="tsd-kind-property tsd-parent-kind-interface tsd-is-inherited"><a href="TypeMapConfigProps.html#version" class="tsd-kind-icon">version</a></li></ul></li></ul></nav></div></div></div><footer class="with-border-bottom"><div class="container"><h2>Legend</h2><div class="tsd-legend-group"><ul class="tsd-legend"><li class="tsd-kind-constructor tsd-parent-kind-class"><span class="tsd-kind-icon">Constructor</span></li><li class="tsd-kind-property tsd-parent-kind-class"><span class="tsd-kind-icon">Property</span></li><li class="tsd-kind-method tsd-parent-kind-class"><span class="tsd-kind-icon">Method</span></li></ul><ul class="tsd-legend"><li class="tsd-kind-property tsd-parent-kind-interface"><span class="tsd-kind-icon">Property</span></li><li class="tsd-kind-method tsd-parent-kind-interface"><span class="tsd-kind-icon">Method</span></li></ul><ul class="tsd-legend"><li class="tsd-kind-property tsd-parent-kind-class tsd-is-inherited"><span class="tsd-kind-icon">Inherited property</span></li><li class="tsd-kind-method tsd-parent-kind-class tsd-is-inherited"><span class="tsd-kind-icon">Inherited method</span></li></ul><ul class="tsd-legend"><li class="tsd-kind-property tsd-parent-kind-class tsd-is-private"><span class="tsd-kind-icon">Private property</span></li><li class="tsd-kind-method tsd-parent-kind-class tsd-is-private"><span class="tsd-kind-icon">Private method</span></li></ul><ul class="tsd-legend"><li class="tsd-kind-property tsd-parent-kind-class tsd-is-protected"><span class="tsd-kind-icon">Protected property</span></li></ul><ul class="tsd-legend"><li class="tsd-kind-method tsd-parent-kind-class tsd-is-static"><span class="tsd-kind-icon">Static method</span></li></ul></div><h2>Settings</h2><p>Theme <select id="theme"><option value="os">OS</option><option value="light">Light</option><option value="dark">Dark</option></select></p></div></footer><div class="container tsd-generator"><p>Generated using <a href="https://typedoc.org/" target="_blank">TypeDoc</a></p></div><div class="overlay"></div><script src="../assets/main.js"></script></body></html>
-=======
-</div></div></section><section class="tsd-panel tsd-hierarchy"><h3>Hierarchy</h3><ul class="tsd-hierarchy"><li><a href="../modules.html#TypeMapSchemaProps" class="tsd-signature-type" data-tsd-kind="Type alias">TypeMapSchemaProps</a><ul class="tsd-hierarchy"><li><span class="target">TypeMapConfigProps</span></li></ul></li></ul></section><section class="tsd-panel-group tsd-index-group"><h2>Index</h2><section class="tsd-panel tsd-index-panel"><div class="tsd-index-content"><section class="tsd-index-section "><h3>Properties</h3><ul class="tsd-index-list"><li class="tsd-kind-property tsd-parent-kind-interface tsd-is-inherited"><a href="TypeMapConfigProps.html#appBar" class="tsd-kind-icon">app<wbr/>Bar</a></li><li class="tsd-kind-property tsd-parent-kind-interface tsd-is-inherited"><a href="TypeMapConfigProps.html#components" class="tsd-kind-icon">components</a></li><li class="tsd-kind-property tsd-parent-kind-interface tsd-is-inherited"><a href="TypeMapConfigProps.html#corePackages" class="tsd-kind-icon">core<wbr/>Packages</a></li><li class="tsd-kind-property tsd-parent-kind-interface tsd-is-inherited"><a href="TypeMapConfigProps.html#externalPackages" class="tsd-kind-icon">external<wbr/>Packages</a></li><li class="tsd-kind-property tsd-parent-kind-interface tsd-is-inherited"><a href="TypeMapConfigProps.html#extraOptions" class="tsd-kind-icon">extra<wbr/>Options</a></li><li class="tsd-kind-property tsd-parent-kind-interface"><a href="TypeMapConfigProps.html#id" class="tsd-kind-icon">id</a></li><li class="tsd-kind-property tsd-parent-kind-interface"><a href="TypeMapConfigProps.html#language" class="tsd-kind-icon">language</a></li><li class="tsd-kind-property tsd-parent-kind-interface tsd-is-inherited"><a href="TypeMapConfigProps.html#languages" class="tsd-kind-icon">languages</a></li><li class="tsd-kind-property tsd-parent-kind-interface tsd-is-inherited"><a href="TypeMapConfigProps.html#map" class="tsd-kind-icon">map</a></li><li class="tsd-kind-property tsd-parent-kind-interface tsd-is-inherited"><a href="TypeMapConfigProps.html#navBar" class="tsd-kind-icon">nav<wbr/>Bar</a></li><li class="tsd-kind-property tsd-parent-kind-interface tsd-is-inherited"><a href="TypeMapConfigProps.html#northArrow" class="tsd-kind-icon">north<wbr/>Arrow</a></li><li class="tsd-kind-property tsd-parent-kind-interface tsd-is-inherited"><a href="TypeMapConfigProps.html#serviceUrls" class="tsd-kind-icon">service<wbr/>Urls</a></li><li class="tsd-kind-property tsd-parent-kind-interface tsd-is-inherited"><a href="TypeMapConfigProps.html#theme" class="tsd-kind-icon">theme</a></li><li class="tsd-kind-property tsd-parent-kind-interface tsd-is-inherited"><a href="TypeMapConfigProps.html#version" class="tsd-kind-icon">version</a></li></ul></section></div></section></section><section class="tsd-panel-group tsd-member-group "><h2>Properties</h2><section class="tsd-panel tsd-member tsd-kind-property tsd-parent-kind-interface tsd-is-inherited"><a id="appBar" class="tsd-anchor"></a><h3 class="tsd-anchor-link"><span class="tsd-flag ts-flagOptional">Optional</span> app<wbr/>Bar<a href="#appBar" aria-label="Permalink" class="tsd-anchor-icon"><svg xmlns="http://www.w3.org/2000/svg" class="icon icon-tabler icon-tabler-link" viewBox="0 0 24 24" stroke-width="2" stroke="currentColor" fill="none" stroke-linecap="round" stroke-linejoin="round"><path stroke="none" d="M0 0h24v24H0z" fill="none"></path><path d="M10 14a3.5 3.5 0 0 0 5 0l4 -4a3.5 3.5 0 0 0 -5 -5l-.5 .5"></path><path d="M14 10a3.5 3.5 0 0 0 -5 0l-4 4a3.5 3.5 0 0 0 5 5l.5 -.5"></path></svg></a></h3><div class="tsd-signature tsd-kind-icon">app<wbr/>Bar<span class="tsd-signature-symbol">?:</span> <a href="../modules.html#TypeAppBarProps" class="tsd-signature-type" data-tsd-kind="Type alias">TypeAppBarProps</a></div><aside class="tsd-sources"><p>Inherited from TypeMapSchemaProps.appBar</p><ul><li>Defined in <a href="https://github.com/jolevesq/GeoView-OL/blob/d4243fd/packages/geoview-core/src/core/types/cgpv-types.ts#L633">packages/geoview-core/src/core/types/cgpv-types.ts:633</a></li></ul></aside></section><section class="tsd-panel tsd-member tsd-kind-property tsd-parent-kind-interface tsd-is-inherited"><a id="components" class="tsd-anchor"></a><h3 class="tsd-anchor-link"><span class="tsd-flag ts-flagOptional">Optional</span> components<a href="#components" aria-label="Permalink" class="tsd-anchor-icon"><svg xmlns="http://www.w3.org/2000/svg" class="icon icon-tabler icon-tabler-link" viewBox="0 0 24 24" stroke-width="2" stroke="currentColor" fill="none" stroke-linecap="round" stroke-linejoin="round"><path stroke="none" d="M0 0h24v24H0z" fill="none"></path><path d="M10 14a3.5 3.5 0 0 0 5 0l4 -4a3.5 3.5 0 0 0 -5 -5l-.5 .5"></path><path d="M14 10a3.5 3.5 0 0 0 -5 0l-4 4a3.5 3.5 0 0 0 5 5l.5 -.5"></path></svg></a></h3><div class="tsd-signature tsd-kind-icon">components<span class="tsd-signature-symbol">?:</span> <a href="../modules.html#TypeMapComponents" class="tsd-signature-type" data-tsd-kind="Type alias">TypeMapComponents</a><span class="tsd-signature-symbol">[]</span></div><aside class="tsd-sources"><p>Inherited from TypeMapSchemaProps.components</p><ul><li>Defined in <a href="https://github.com/jolevesq/GeoView-OL/blob/d4243fd/packages/geoview-core/src/core/types/cgpv-types.ts#L636">packages/geoview-core/src/core/types/cgpv-types.ts:636</a></li></ul></aside></section><section class="tsd-panel tsd-member tsd-kind-property tsd-parent-kind-interface tsd-is-inherited"><a id="corePackages" class="tsd-anchor"></a><h3 class="tsd-anchor-link"><span class="tsd-flag ts-flagOptional">Optional</span> core<wbr/>Packages<a href="#corePackages" aria-label="Permalink" class="tsd-anchor-icon"><svg xmlns="http://www.w3.org/2000/svg" class="icon icon-tabler icon-tabler-link" viewBox="0 0 24 24" stroke-width="2" stroke="currentColor" fill="none" stroke-linecap="round" stroke-linejoin="round"><path stroke="none" d="M0 0h24v24H0z" fill="none"></path><path d="M10 14a3.5 3.5 0 0 0 5 0l4 -4a3.5 3.5 0 0 0 -5 -5l-.5 .5"></path><path d="M14 10a3.5 3.5 0 0 0 -5 0l-4 4a3.5 3.5 0 0 0 5 5l.5 -.5"></path></svg></a></h3><div class="tsd-signature tsd-kind-icon">core<wbr/>Packages<span class="tsd-signature-symbol">?:</span> <a href="../modules.html#TypeMapCorePackages" class="tsd-signature-type" data-tsd-kind="Type alias">TypeMapCorePackages</a><span class="tsd-signature-symbol">[]</span></div><aside class="tsd-sources"><p>Inherited from TypeMapSchemaProps.corePackages</p><ul><li>Defined in <a href="https://github.com/jolevesq/GeoView-OL/blob/d4243fd/packages/geoview-core/src/core/types/cgpv-types.ts#L637">packages/geoview-core/src/core/types/cgpv-types.ts:637</a></li></ul></aside></section><section class="tsd-panel tsd-member tsd-kind-property tsd-parent-kind-interface tsd-is-inherited"><a id="externalPackages" class="tsd-anchor"></a><h3 class="tsd-anchor-link"><span class="tsd-flag ts-flagOptional">Optional</span> external<wbr/>Packages<a href="#externalPackages" aria-label="Permalink" class="tsd-anchor-icon"><svg xmlns="http://www.w3.org/2000/svg" class="icon icon-tabler icon-tabler-link" viewBox="0 0 24 24" stroke-width="2" stroke="currentColor" fill="none" stroke-linecap="round" stroke-linejoin="round"><path stroke="none" d="M0 0h24v24H0z" fill="none"></path><path d="M10 14a3.5 3.5 0 0 0 5 0l4 -4a3.5 3.5 0 0 0 -5 -5l-.5 .5"></path><path d="M14 10a3.5 3.5 0 0 0 -5 0l-4 4a3.5 3.5 0 0 0 5 5l.5 -.5"></path></svg></a></h3><div class="tsd-signature tsd-kind-icon">external<wbr/>Packages<span class="tsd-signature-symbol">?:</span> <a href="../modules.html#TypeExternalPackages" class="tsd-signature-type" data-tsd-kind="Type alias">TypeExternalPackages</a><span class="tsd-signature-symbol">[]</span></div><aside class="tsd-sources"><p>Inherited from TypeMapSchemaProps.externalPackages</p><ul><li>Defined in <a href="https://github.com/jolevesq/GeoView-OL/blob/d4243fd/packages/geoview-core/src/core/types/cgpv-types.ts#L638">packages/geoview-core/src/core/types/cgpv-types.ts:638</a></li></ul></aside></section><section class="tsd-panel tsd-member tsd-kind-property tsd-parent-kind-interface tsd-is-inherited"><a id="extraOptions" class="tsd-anchor"></a><h3 class="tsd-anchor-link">extra<wbr/>Options<a href="#extraOptions" aria-label="Permalink" class="tsd-anchor-icon"><svg xmlns="http://www.w3.org/2000/svg" class="icon icon-tabler icon-tabler-link" viewBox="0 0 24 24" stroke-width="2" stroke="currentColor" fill="none" stroke-linecap="round" stroke-linejoin="round"><path stroke="none" d="M0 0h24v24H0z" fill="none"></path><path d="M10 14a3.5 3.5 0 0 0 5 0l4 -4a3.5 3.5 0 0 0 -5 -5l-.5 .5"></path><path d="M14 10a3.5 3.5 0 0 0 -5 0l-4 4a3.5 3.5 0 0 0 5 5l.5 -.5"></path></svg></a></h3><div class="tsd-signature tsd-kind-icon">extra<wbr/>Options<span class="tsd-signature-symbol">:</span> <span class="tsd-signature-type">Record</span><span class="tsd-signature-symbol">&lt;</span><span class="tsd-signature-type">string</span><span class="tsd-signature-symbol">, </span><span class="tsd-signature-type">unknown</span><span class="tsd-signature-symbol">&gt;</span></div><aside class="tsd-sources"><p>Inherited from TypeMapSchemaProps.extraOptions</p><ul><li>Defined in <a href="https://github.com/jolevesq/GeoView-OL/blob/d4243fd/packages/geoview-core/src/core/types/cgpv-types.ts#L642">packages/geoview-core/src/core/types/cgpv-types.ts:642</a></li></ul></aside></section><section class="tsd-panel tsd-member tsd-kind-property tsd-parent-kind-interface"><a id="id" class="tsd-anchor"></a><h3 class="tsd-anchor-link">id<a href="#id" aria-label="Permalink" class="tsd-anchor-icon"><svg xmlns="http://www.w3.org/2000/svg" class="icon icon-tabler icon-tabler-link" viewBox="0 0 24 24" stroke-width="2" stroke="currentColor" fill="none" stroke-linecap="round" stroke-linejoin="round"><path stroke="none" d="M0 0h24v24H0z" fill="none"></path><path d="M10 14a3.5 3.5 0 0 0 5 0l4 -4a3.5 3.5 0 0 0 -5 -5l-.5 .5"></path><path d="M14 10a3.5 3.5 0 0 0 -5 0l-4 4a3.5 3.5 0 0 0 5 5l.5 -.5"></path></svg></a></h3><div class="tsd-signature tsd-kind-icon">id<span class="tsd-signature-symbol">:</span> <span class="tsd-signature-type">string</span></div><aside class="tsd-sources"><ul><li>Defined in <a href="https://github.com/jolevesq/GeoView-OL/blob/d4243fd/packages/geoview-core/src/core/types/cgpv-types.ts#L649">packages/geoview-core/src/core/types/cgpv-types.ts:649</a></li></ul></aside></section><section class="tsd-panel tsd-member tsd-kind-property tsd-parent-kind-interface"><a id="language" class="tsd-anchor"></a><h3 class="tsd-anchor-link">language<a href="#language" aria-label="Permalink" class="tsd-anchor-icon"><svg xmlns="http://www.w3.org/2000/svg" class="icon icon-tabler icon-tabler-link" viewBox="0 0 24 24" stroke-width="2" stroke="currentColor" fill="none" stroke-linecap="round" stroke-linejoin="round"><path stroke="none" d="M0 0h24v24H0z" fill="none"></path><path d="M10 14a3.5 3.5 0 0 0 5 0l4 -4a3.5 3.5 0 0 0 -5 -5l-.5 .5"></path><path d="M14 10a3.5 3.5 0 0 0 -5 0l-4 4a3.5 3.5 0 0 0 5 5l.5 -.5"></path></svg></a></h3><div class="tsd-signature tsd-kind-icon">language<span class="tsd-signature-symbol">:</span> <a href="../modules.html#TypeLocalizedLanguages" class="tsd-signature-type" data-tsd-kind="Type alias">TypeLocalizedLanguages</a></div><aside class="tsd-sources"><ul><li>Defined in <a href="https://github.com/jolevesq/GeoView-OL/blob/d4243fd/packages/geoview-core/src/core/types/cgpv-types.ts#L650">packages/geoview-core/src/core/types/cgpv-types.ts:650</a></li></ul></aside></section><section class="tsd-panel tsd-member tsd-kind-property tsd-parent-kind-interface tsd-is-inherited"><a id="languages" class="tsd-anchor"></a><h3 class="tsd-anchor-link">languages<a href="#languages" aria-label="Permalink" class="tsd-anchor-icon"><svg xmlns="http://www.w3.org/2000/svg" class="icon icon-tabler icon-tabler-link" viewBox="0 0 24 24" stroke-width="2" stroke="currentColor" fill="none" stroke-linecap="round" stroke-linejoin="round"><path stroke="none" d="M0 0h24v24H0z" fill="none"></path><path d="M10 14a3.5 3.5 0 0 0 5 0l4 -4a3.5 3.5 0 0 0 -5 -5l-.5 .5"></path><path d="M14 10a3.5 3.5 0 0 0 -5 0l-4 4a3.5 3.5 0 0 0 5 5l.5 -.5"></path></svg></a></h3><div class="tsd-signature tsd-kind-icon">languages<span class="tsd-signature-symbol">:</span> <a href="../modules.html#TypeLocalizedLanguages" class="tsd-signature-type" data-tsd-kind="Type alias">TypeLocalizedLanguages</a><span class="tsd-signature-symbol">[]</span></div><aside class="tsd-sources"><p>Inherited from TypeMapSchemaProps.languages</p><ul><li>Defined in <a href="https://github.com/jolevesq/GeoView-OL/blob/d4243fd/packages/geoview-core/src/core/types/cgpv-types.ts#L640">packages/geoview-core/src/core/types/cgpv-types.ts:640</a></li></ul></aside></section><section class="tsd-panel tsd-member tsd-kind-property tsd-parent-kind-interface tsd-is-inherited"><a id="map" class="tsd-anchor"></a><h3 class="tsd-anchor-link">map<a href="#map" aria-label="Permalink" class="tsd-anchor-icon"><svg xmlns="http://www.w3.org/2000/svg" class="icon icon-tabler icon-tabler-link" viewBox="0 0 24 24" stroke-width="2" stroke="currentColor" fill="none" stroke-linecap="round" stroke-linejoin="round"><path stroke="none" d="M0 0h24v24H0z" fill="none"></path><path d="M10 14a3.5 3.5 0 0 0 5 0l4 -4a3.5 3.5 0 0 0 -5 -5l-.5 .5"></path><path d="M14 10a3.5 3.5 0 0 0 -5 0l-4 4a3.5 3.5 0 0 0 5 5l.5 -.5"></path></svg></a></h3><div class="tsd-signature tsd-kind-icon">map<span class="tsd-signature-symbol">:</span> <a href="../modules.html#TypeMapConfig" class="tsd-signature-type" data-tsd-kind="Type alias">TypeMapConfig</a></div><aside class="tsd-sources"><p>Inherited from TypeMapSchemaProps.map</p><ul><li>Defined in <a href="https://github.com/jolevesq/GeoView-OL/blob/d4243fd/packages/geoview-core/src/core/types/cgpv-types.ts#L631">packages/geoview-core/src/core/types/cgpv-types.ts:631</a></li></ul></aside></section><section class="tsd-panel tsd-member tsd-kind-property tsd-parent-kind-interface tsd-is-inherited"><a id="navBar" class="tsd-anchor"></a><h3 class="tsd-anchor-link"><span class="tsd-flag ts-flagOptional">Optional</span> nav<wbr/>Bar<a href="#navBar" aria-label="Permalink" class="tsd-anchor-icon"><svg xmlns="http://www.w3.org/2000/svg" class="icon icon-tabler icon-tabler-link" viewBox="0 0 24 24" stroke-width="2" stroke="currentColor" fill="none" stroke-linecap="round" stroke-linejoin="round"><path stroke="none" d="M0 0h24v24H0z" fill="none"></path><path d="M10 14a3.5 3.5 0 0 0 5 0l4 -4a3.5 3.5 0 0 0 -5 -5l-.5 .5"></path><path d="M14 10a3.5 3.5 0 0 0 -5 0l-4 4a3.5 3.5 0 0 0 5 5l.5 -.5"></path></svg></a></h3><div class="tsd-signature tsd-kind-icon">nav<wbr/>Bar<span class="tsd-signature-symbol">?:</span> <a href="../modules.html#TypeJsonObject" class="tsd-signature-type" data-tsd-kind="Type alias">TypeJsonObject</a></div><aside class="tsd-sources"><p>Inherited from TypeMapSchemaProps.navBar</p><ul><li>Defined in <a href="https://github.com/jolevesq/GeoView-OL/blob/d4243fd/packages/geoview-core/src/core/types/cgpv-types.ts#L634">packages/geoview-core/src/core/types/cgpv-types.ts:634</a></li></ul></aside></section><section class="tsd-panel tsd-member tsd-kind-property tsd-parent-kind-interface tsd-is-inherited"><a id="northArrow" class="tsd-anchor"></a><h3 class="tsd-anchor-link"><span class="tsd-flag ts-flagOptional">Optional</span> north<wbr/>Arrow<a href="#northArrow" aria-label="Permalink" class="tsd-anchor-icon"><svg xmlns="http://www.w3.org/2000/svg" class="icon icon-tabler icon-tabler-link" viewBox="0 0 24 24" stroke-width="2" stroke="currentColor" fill="none" stroke-linecap="round" stroke-linejoin="round"><path stroke="none" d="M0 0h24v24H0z" fill="none"></path><path d="M10 14a3.5 3.5 0 0 0 5 0l4 -4a3.5 3.5 0 0 0 -5 -5l-.5 .5"></path><path d="M14 10a3.5 3.5 0 0 0 -5 0l-4 4a3.5 3.5 0 0 0 5 5l.5 -.5"></path></svg></a></h3><div class="tsd-signature tsd-kind-icon">north<wbr/>Arrow<span class="tsd-signature-symbol">?:</span> <a href="../modules.html#TypeJsonObject" class="tsd-signature-type" data-tsd-kind="Type alias">TypeJsonObject</a></div><aside class="tsd-sources"><p>Inherited from TypeMapSchemaProps.northArrow</p><ul><li>Defined in <a href="https://github.com/jolevesq/GeoView-OL/blob/d4243fd/packages/geoview-core/src/core/types/cgpv-types.ts#L635">packages/geoview-core/src/core/types/cgpv-types.ts:635</a></li></ul></aside></section><section class="tsd-panel tsd-member tsd-kind-property tsd-parent-kind-interface tsd-is-inherited"><a id="serviceUrls" class="tsd-anchor"></a><h3 class="tsd-anchor-link"><span class="tsd-flag ts-flagOptional">Optional</span> service<wbr/>Urls<a href="#serviceUrls" aria-label="Permalink" class="tsd-anchor-icon"><svg xmlns="http://www.w3.org/2000/svg" class="icon icon-tabler icon-tabler-link" viewBox="0 0 24 24" stroke-width="2" stroke="currentColor" fill="none" stroke-linecap="round" stroke-linejoin="round"><path stroke="none" d="M0 0h24v24H0z" fill="none"></path><path d="M10 14a3.5 3.5 0 0 0 5 0l4 -4a3.5 3.5 0 0 0 -5 -5l-.5 .5"></path><path d="M14 10a3.5 3.5 0 0 0 -5 0l-4 4a3.5 3.5 0 0 0 5 5l.5 -.5"></path></svg></a></h3><div class="tsd-signature tsd-kind-icon">service<wbr/>Urls<span class="tsd-signature-symbol">?:</span> <a href="../modules.html#TypeServiceUrls" class="tsd-signature-type" data-tsd-kind="Type alias">TypeServiceUrls</a></div><aside class="tsd-sources"><p>Inherited from TypeMapSchemaProps.serviceUrls</p><ul><li>Defined in <a href="https://github.com/jolevesq/GeoView-OL/blob/d4243fd/packages/geoview-core/src/core/types/cgpv-types.ts#L639">packages/geoview-core/src/core/types/cgpv-types.ts:639</a></li></ul></aside></section><section class="tsd-panel tsd-member tsd-kind-property tsd-parent-kind-interface tsd-is-inherited"><a id="theme" class="tsd-anchor"></a><h3 class="tsd-anchor-link"><span class="tsd-flag ts-flagOptional">Optional</span> theme<a href="#theme" aria-label="Permalink" class="tsd-anchor-icon"><svg xmlns="http://www.w3.org/2000/svg" class="icon icon-tabler icon-tabler-link" viewBox="0 0 24 24" stroke-width="2" stroke="currentColor" fill="none" stroke-linecap="round" stroke-linejoin="round"><path stroke="none" d="M0 0h24v24H0z" fill="none"></path><path d="M10 14a3.5 3.5 0 0 0 5 0l4 -4a3.5 3.5 0 0 0 -5 -5l-.5 .5"></path><path d="M14 10a3.5 3.5 0 0 0 -5 0l-4 4a3.5 3.5 0 0 0 5 5l.5 -.5"></path></svg></a></h3><div class="tsd-signature tsd-kind-icon">theme<span class="tsd-signature-symbol">?:</span> <span class="tsd-signature-type">&quot;dark&quot;</span><span class="tsd-signature-symbol"> | </span><span class="tsd-signature-type">&quot;light&quot;</span></div><aside class="tsd-sources"><p>Inherited from TypeMapSchemaProps.theme</p><ul><li>Defined in <a href="https://github.com/jolevesq/GeoView-OL/blob/d4243fd/packages/geoview-core/src/core/types/cgpv-types.ts#L632">packages/geoview-core/src/core/types/cgpv-types.ts:632</a></li></ul></aside></section><section class="tsd-panel tsd-member tsd-kind-property tsd-parent-kind-interface tsd-is-inherited"><a id="version" class="tsd-anchor"></a><h3 class="tsd-anchor-link"><span class="tsd-flag ts-flagOptional">Optional</span> version<a href="#version" aria-label="Permalink" class="tsd-anchor-icon"><svg xmlns="http://www.w3.org/2000/svg" class="icon icon-tabler icon-tabler-link" viewBox="0 0 24 24" stroke-width="2" stroke="currentColor" fill="none" stroke-linecap="round" stroke-linejoin="round"><path stroke="none" d="M0 0h24v24H0z" fill="none"></path><path d="M10 14a3.5 3.5 0 0 0 5 0l4 -4a3.5 3.5 0 0 0 -5 -5l-.5 .5"></path><path d="M14 10a3.5 3.5 0 0 0 -5 0l-4 4a3.5 3.5 0 0 0 5 5l.5 -.5"></path></svg></a></h3><div class="tsd-signature tsd-kind-icon">version<span class="tsd-signature-symbol">?:</span> <span class="tsd-signature-type">string</span></div><aside class="tsd-sources"><p>Inherited from TypeMapSchemaProps.version</p><ul><li>Defined in <a href="https://github.com/jolevesq/GeoView-OL/blob/d4243fd/packages/geoview-core/src/core/types/cgpv-types.ts#L641">packages/geoview-core/src/core/types/cgpv-types.ts:641</a></li></ul></aside></section></section></div><div class="col-4 col-menu menu-sticky-wrap menu-highlight"><nav class="tsd-navigation primary"><ul><li class=""><a href="../modules.html">Exports</a></li></ul></nav><nav class="tsd-navigation secondary menu-sticky"><ul><li class="current tsd-kind-interface"><a href="TypeMapConfigProps.html" class="tsd-kind-icon">Type<wbr/>Map<wbr/>Config<wbr/>Props</a><ul><li class="tsd-kind-property tsd-parent-kind-interface tsd-is-inherited"><a href="TypeMapConfigProps.html#appBar" class="tsd-kind-icon">app<wbr/>Bar</a></li><li class="tsd-kind-property tsd-parent-kind-interface tsd-is-inherited"><a href="TypeMapConfigProps.html#components" class="tsd-kind-icon">components</a></li><li class="tsd-kind-property tsd-parent-kind-interface tsd-is-inherited"><a href="TypeMapConfigProps.html#corePackages" class="tsd-kind-icon">core<wbr/>Packages</a></li><li class="tsd-kind-property tsd-parent-kind-interface tsd-is-inherited"><a href="TypeMapConfigProps.html#externalPackages" class="tsd-kind-icon">external<wbr/>Packages</a></li><li class="tsd-kind-property tsd-parent-kind-interface tsd-is-inherited"><a href="TypeMapConfigProps.html#extraOptions" class="tsd-kind-icon">extra<wbr/>Options</a></li><li class="tsd-kind-property tsd-parent-kind-interface"><a href="TypeMapConfigProps.html#id" class="tsd-kind-icon">id</a></li><li class="tsd-kind-property tsd-parent-kind-interface"><a href="TypeMapConfigProps.html#language" class="tsd-kind-icon">language</a></li><li class="tsd-kind-property tsd-parent-kind-interface tsd-is-inherited"><a href="TypeMapConfigProps.html#languages" class="tsd-kind-icon">languages</a></li><li class="tsd-kind-property tsd-parent-kind-interface tsd-is-inherited"><a href="TypeMapConfigProps.html#map" class="tsd-kind-icon">map</a></li><li class="tsd-kind-property tsd-parent-kind-interface tsd-is-inherited"><a href="TypeMapConfigProps.html#navBar" class="tsd-kind-icon">nav<wbr/>Bar</a></li><li class="tsd-kind-property tsd-parent-kind-interface tsd-is-inherited"><a href="TypeMapConfigProps.html#northArrow" class="tsd-kind-icon">north<wbr/>Arrow</a></li><li class="tsd-kind-property tsd-parent-kind-interface tsd-is-inherited"><a href="TypeMapConfigProps.html#serviceUrls" class="tsd-kind-icon">service<wbr/>Urls</a></li><li class="tsd-kind-property tsd-parent-kind-interface tsd-is-inherited"><a href="TypeMapConfigProps.html#theme" class="tsd-kind-icon">theme</a></li><li class="tsd-kind-property tsd-parent-kind-interface tsd-is-inherited"><a href="TypeMapConfigProps.html#version" class="tsd-kind-icon">version</a></li></ul></li></ul></nav></div></div></div><footer class="with-border-bottom"><div class="container"><h2>Legend</h2><div class="tsd-legend-group"><ul class="tsd-legend"><li class="tsd-kind-constructor tsd-parent-kind-class"><span class="tsd-kind-icon">Constructor</span></li><li class="tsd-kind-property tsd-parent-kind-class"><span class="tsd-kind-icon">Property</span></li><li class="tsd-kind-method tsd-parent-kind-class"><span class="tsd-kind-icon">Method</span></li></ul><ul class="tsd-legend"><li class="tsd-kind-property tsd-parent-kind-interface"><span class="tsd-kind-icon">Property</span></li><li class="tsd-kind-method tsd-parent-kind-interface"><span class="tsd-kind-icon">Method</span></li></ul><ul class="tsd-legend"><li class="tsd-kind-property tsd-parent-kind-class tsd-is-inherited"><span class="tsd-kind-icon">Inherited property</span></li><li class="tsd-kind-method tsd-parent-kind-class tsd-is-inherited"><span class="tsd-kind-icon">Inherited method</span></li></ul><ul class="tsd-legend"><li class="tsd-kind-property tsd-parent-kind-class tsd-is-private"><span class="tsd-kind-icon">Private property</span></li><li class="tsd-kind-method tsd-parent-kind-class tsd-is-private"><span class="tsd-kind-icon">Private method</span></li></ul><ul class="tsd-legend"><li class="tsd-kind-property tsd-parent-kind-class tsd-is-protected"><span class="tsd-kind-icon">Protected property</span></li></ul><ul class="tsd-legend"><li class="tsd-kind-method tsd-parent-kind-class tsd-is-static"><span class="tsd-kind-icon">Static method</span></li></ul></div><h2>Settings</h2><p>Theme <select id="theme"><option value="os">OS</option><option value="light">Light</option><option value="dark">Dark</option></select></p></div></footer><div class="container tsd-generator"><p>Generated using <a href="https://typedoc.org/" target="_blank">TypeDoc</a></p></div><div class="overlay"></div><script src="../assets/main.js"></script></body></html>
->>>>>>> 00bda9ba
+<!DOCTYPE html>
+<html class="default">
+  <head>
+    <meta charset="utf-8" />
+    <meta http-equiv="x-ua-compatible" content="IE=edge" />
+    <title>TypeMapConfigProps | geoview-core</title>
+    <meta name="description" content="Documentation for geoview-core" />
+    <meta name="viewport" content="width=device-width, initial-scale=1" />
+    <link rel="stylesheet" href="../assets/style.css" />
+    <link rel="stylesheet" href="../assets/highlight.css" />
+    <script async src="../assets/search.js" id="search-script"></script>
+  </head>
+  <body>
+    <script>
+      document.body.classList.add(localStorage.getItem('tsd-theme') || 'os');
+    </script>
+    <header>
+      <div class="tsd-page-toolbar">
+        <div class="container">
+          <div class="table-wrap">
+            <div class="table-cell" id="tsd-search" data-base="..">
+              <div class="field">
+                <label for="tsd-search-field" class="tsd-widget search no-caption">Search</label><input type="text" id="tsd-search-field" />
+              </div>
+              <ul class="results">
+                <li class="state loading">Preparing search index...</li>
+                <li class="state failure">The search index is not available</li>
+              </ul>
+              <a href="../index.html" class="title">geoview-core</a>
+            </div>
+            <div class="table-cell" id="tsd-widgets">
+              <div id="tsd-filter">
+                <a href="#" class="tsd-widget options no-caption" data-toggle="options">Options</a>
+                <div class="tsd-filter-group">
+                  <div class="tsd-select" id="tsd-filter-visibility">
+                    <span class="tsd-select-label">All</span>
+                    <ul class="tsd-select-list">
+                      <li data-value="public">Public</li>
+                      <li data-value="protected">Public/Protected</li>
+                      <li data-value="private" class="selected">All</li>
+                    </ul>
+                  </div>
+                  <input type="checkbox" id="tsd-filter-inherited" checked /><label class="tsd-widget" for="tsd-filter-inherited"
+                    >Inherited</label
+                  ><input type="checkbox" id="tsd-filter-externals" checked /><label class="tsd-widget" for="tsd-filter-externals"
+                    >Externals</label
+                  >
+                </div>
+              </div>
+              <a href="#" class="tsd-widget menu no-caption" data-toggle="menu">Menu</a>
+            </div>
+          </div>
+        </div>
+      </div>
+      <div class="tsd-page-title">
+        <div class="container">
+          <ul class="tsd-breadcrumb">
+            <li><a href="../modules.html">geoview-core</a></li>
+            <li><a href="TypeMapConfigProps.html">TypeMapConfigProps</a></li>
+          </ul>
+          <h1>Interface TypeMapConfigProps</h1>
+        </div>
+      </div>
+    </header>
+    <div class="container container-main">
+      <div class="row">
+        <div class="col-8 col-content">
+          <section class="tsd-panel tsd-comment">
+            <div class="tsd-comment tsd-typography">
+              <div class="lead">
+                <p>Interface used when creating a map to validate configuration object</p>
+              </div>
+            </div>
+          </section>
+          <section class="tsd-panel tsd-hierarchy">
+            <h3>Hierarchy</h3>
+            <ul class="tsd-hierarchy">
+              <li>
+                <a href="../modules.html#TypeMapSchemaProps" class="tsd-signature-type" data-tsd-kind="Type alias">TypeMapSchemaProps</a>
+                <ul class="tsd-hierarchy">
+                  <li><span class="target">TypeMapConfigProps</span></li>
+                </ul>
+              </li>
+            </ul>
+          </section>
+          <section class="tsd-panel-group tsd-index-group">
+            <h2>Index</h2>
+            <section class="tsd-panel tsd-index-panel">
+              <div class="tsd-index-content">
+                <section class="tsd-index-section">
+                  <h3>Properties</h3>
+                  <ul class="tsd-index-list">
+                    <li class="tsd-kind-property tsd-parent-kind-interface tsd-is-inherited">
+                      <a href="TypeMapConfigProps.html#appBar" class="tsd-kind-icon">app<wbr />Bar</a>
+                    </li>
+                    <li class="tsd-kind-property tsd-parent-kind-interface tsd-is-inherited">
+                      <a href="TypeMapConfigProps.html#components" class="tsd-kind-icon">components</a>
+                    </li>
+                    <li class="tsd-kind-property tsd-parent-kind-interface tsd-is-inherited">
+                      <a href="TypeMapConfigProps.html#corePackages" class="tsd-kind-icon">core<wbr />Packages</a>
+                    </li>
+                    <li class="tsd-kind-property tsd-parent-kind-interface tsd-is-inherited">
+                      <a href="TypeMapConfigProps.html#externalPackages" class="tsd-kind-icon">external<wbr />Packages</a>
+                    </li>
+                    <li class="tsd-kind-property tsd-parent-kind-interface tsd-is-inherited">
+                      <a href="TypeMapConfigProps.html#extraOptions" class="tsd-kind-icon">extra<wbr />Options</a>
+                    </li>
+                    <li class="tsd-kind-property tsd-parent-kind-interface">
+                      <a href="TypeMapConfigProps.html#id" class="tsd-kind-icon">id</a>
+                    </li>
+                    <li class="tsd-kind-property tsd-parent-kind-interface">
+                      <a href="TypeMapConfigProps.html#language" class="tsd-kind-icon">language</a>
+                    </li>
+                    <li class="tsd-kind-property tsd-parent-kind-interface tsd-is-inherited">
+                      <a href="TypeMapConfigProps.html#languages" class="tsd-kind-icon">languages</a>
+                    </li>
+                    <li class="tsd-kind-property tsd-parent-kind-interface tsd-is-inherited">
+                      <a href="TypeMapConfigProps.html#map" class="tsd-kind-icon">map</a>
+                    </li>
+                    <li class="tsd-kind-property tsd-parent-kind-interface tsd-is-inherited">
+                      <a href="TypeMapConfigProps.html#navBar" class="tsd-kind-icon">nav<wbr />Bar</a>
+                    </li>
+                    <li class="tsd-kind-property tsd-parent-kind-interface tsd-is-inherited">
+                      <a href="TypeMapConfigProps.html#northArrow" class="tsd-kind-icon">north<wbr />Arrow</a>
+                    </li>
+                    <li class="tsd-kind-property tsd-parent-kind-interface tsd-is-inherited">
+                      <a href="TypeMapConfigProps.html#serviceUrls" class="tsd-kind-icon">service<wbr />Urls</a>
+                    </li>
+                    <li class="tsd-kind-property tsd-parent-kind-interface tsd-is-inherited">
+                      <a href="TypeMapConfigProps.html#theme" class="tsd-kind-icon">theme</a>
+                    </li>
+                    <li class="tsd-kind-property tsd-parent-kind-interface tsd-is-inherited">
+                      <a href="TypeMapConfigProps.html#version" class="tsd-kind-icon">version</a>
+                    </li>
+                  </ul>
+                </section>
+              </div>
+            </section>
+          </section>
+          <section class="tsd-panel-group tsd-member-group">
+            <h2>Properties</h2>
+            <section class="tsd-panel tsd-member tsd-kind-property tsd-parent-kind-interface tsd-is-inherited">
+              <a id="appBar" class="tsd-anchor"></a>
+              <h3 class="tsd-anchor-link">
+                <span class="tsd-flag ts-flagOptional">Optional</span> app<wbr />Bar<a
+                  href="#appBar"
+                  aria-label="Permalink"
+                  class="tsd-anchor-icon"
+                  ><svg
+                    xmlns="http://www.w3.org/2000/svg"
+                    class="icon icon-tabler icon-tabler-link"
+                    viewBox="0 0 24 24"
+                    stroke-width="2"
+                    stroke="currentColor"
+                    fill="none"
+                    stroke-linecap="round"
+                    stroke-linejoin="round"
+                  >
+                    <path stroke="none" d="M0 0h24v24H0z" fill="none"></path>
+                    <path d="M10 14a3.5 3.5 0 0 0 5 0l4 -4a3.5 3.5 0 0 0 -5 -5l-.5 .5"></path>
+                    <path d="M14 10a3.5 3.5 0 0 0 -5 0l-4 4a3.5 3.5 0 0 0 5 5l.5 -.5"></path></svg
+                ></a>
+              </h3>
+              <div class="tsd-signature tsd-kind-icon">
+                app<wbr />Bar<span class="tsd-signature-symbol">?:</span>
+                <a href="../modules.html#TypeAppBarProps" class="tsd-signature-type" data-tsd-kind="Type alias">TypeAppBarProps</a>
+              </div>
+              <aside class="tsd-sources">
+                <p>Inherited from TypeMapSchemaProps.appBar</p>
+                <ul>
+                  <li>
+                    Defined in
+                    <a href="https://github.com/jolevesq/GeoView-OL/blob/d4243fd/packages/geoview-core/src/core/types/cgpv-types.ts#L633"
+                      >packages/geoview-core/src/core/types/cgpv-types.ts:633</a
+                    >
+                  </li>
+                </ul>
+              </aside>
+            </section>
+            <section class="tsd-panel tsd-member tsd-kind-property tsd-parent-kind-interface tsd-is-inherited">
+              <a id="components" class="tsd-anchor"></a>
+              <h3 class="tsd-anchor-link">
+                <span class="tsd-flag ts-flagOptional">Optional</span> components<a
+                  href="#components"
+                  aria-label="Permalink"
+                  class="tsd-anchor-icon"
+                  ><svg
+                    xmlns="http://www.w3.org/2000/svg"
+                    class="icon icon-tabler icon-tabler-link"
+                    viewBox="0 0 24 24"
+                    stroke-width="2"
+                    stroke="currentColor"
+                    fill="none"
+                    stroke-linecap="round"
+                    stroke-linejoin="round"
+                  >
+                    <path stroke="none" d="M0 0h24v24H0z" fill="none"></path>
+                    <path d="M10 14a3.5 3.5 0 0 0 5 0l4 -4a3.5 3.5 0 0 0 -5 -5l-.5 .5"></path>
+                    <path d="M14 10a3.5 3.5 0 0 0 -5 0l-4 4a3.5 3.5 0 0 0 5 5l.5 -.5"></path></svg
+                ></a>
+              </h3>
+              <div class="tsd-signature tsd-kind-icon">
+                components<span class="tsd-signature-symbol">?:</span>
+                <a href="../modules.html#TypeMapComponents" class="tsd-signature-type" data-tsd-kind="Type alias">TypeMapComponents</a
+                ><span class="tsd-signature-symbol">[]</span>
+              </div>
+              <aside class="tsd-sources">
+                <p>Inherited from TypeMapSchemaProps.components</p>
+                <ul>
+                  <li>
+                    Defined in
+                    <a href="https://github.com/jolevesq/GeoView-OL/blob/d4243fd/packages/geoview-core/src/core/types/cgpv-types.ts#L636"
+                      >packages/geoview-core/src/core/types/cgpv-types.ts:636</a
+                    >
+                  </li>
+                </ul>
+              </aside>
+            </section>
+            <section class="tsd-panel tsd-member tsd-kind-property tsd-parent-kind-interface tsd-is-inherited">
+              <a id="corePackages" class="tsd-anchor"></a>
+              <h3 class="tsd-anchor-link">
+                <span class="tsd-flag ts-flagOptional">Optional</span> core<wbr />Packages<a
+                  href="#corePackages"
+                  aria-label="Permalink"
+                  class="tsd-anchor-icon"
+                  ><svg
+                    xmlns="http://www.w3.org/2000/svg"
+                    class="icon icon-tabler icon-tabler-link"
+                    viewBox="0 0 24 24"
+                    stroke-width="2"
+                    stroke="currentColor"
+                    fill="none"
+                    stroke-linecap="round"
+                    stroke-linejoin="round"
+                  >
+                    <path stroke="none" d="M0 0h24v24H0z" fill="none"></path>
+                    <path d="M10 14a3.5 3.5 0 0 0 5 0l4 -4a3.5 3.5 0 0 0 -5 -5l-.5 .5"></path>
+                    <path d="M14 10a3.5 3.5 0 0 0 -5 0l-4 4a3.5 3.5 0 0 0 5 5l.5 -.5"></path></svg
+                ></a>
+              </h3>
+              <div class="tsd-signature tsd-kind-icon">
+                core<wbr />Packages<span class="tsd-signature-symbol">?:</span>
+                <a href="../modules.html#TypeMapCorePackages" class="tsd-signature-type" data-tsd-kind="Type alias">TypeMapCorePackages</a
+                ><span class="tsd-signature-symbol">[]</span>
+              </div>
+              <aside class="tsd-sources">
+                <p>Inherited from TypeMapSchemaProps.corePackages</p>
+                <ul>
+                  <li>
+                    Defined in
+                    <a href="https://github.com/jolevesq/GeoView-OL/blob/d4243fd/packages/geoview-core/src/core/types/cgpv-types.ts#L637"
+                      >packages/geoview-core/src/core/types/cgpv-types.ts:637</a
+                    >
+                  </li>
+                </ul>
+              </aside>
+            </section>
+            <section class="tsd-panel tsd-member tsd-kind-property tsd-parent-kind-interface tsd-is-inherited">
+              <a id="externalPackages" class="tsd-anchor"></a>
+              <h3 class="tsd-anchor-link">
+                <span class="tsd-flag ts-flagOptional">Optional</span> external<wbr />Packages<a
+                  href="#externalPackages"
+                  aria-label="Permalink"
+                  class="tsd-anchor-icon"
+                  ><svg
+                    xmlns="http://www.w3.org/2000/svg"
+                    class="icon icon-tabler icon-tabler-link"
+                    viewBox="0 0 24 24"
+                    stroke-width="2"
+                    stroke="currentColor"
+                    fill="none"
+                    stroke-linecap="round"
+                    stroke-linejoin="round"
+                  >
+                    <path stroke="none" d="M0 0h24v24H0z" fill="none"></path>
+                    <path d="M10 14a3.5 3.5 0 0 0 5 0l4 -4a3.5 3.5 0 0 0 -5 -5l-.5 .5"></path>
+                    <path d="M14 10a3.5 3.5 0 0 0 -5 0l-4 4a3.5 3.5 0 0 0 5 5l.5 -.5"></path></svg
+                ></a>
+              </h3>
+              <div class="tsd-signature tsd-kind-icon">
+                external<wbr />Packages<span class="tsd-signature-symbol">?:</span>
+                <a href="../modules.html#TypeExternalPackages" class="tsd-signature-type" data-tsd-kind="Type alias">TypeExternalPackages</a
+                ><span class="tsd-signature-symbol">[]</span>
+              </div>
+              <aside class="tsd-sources">
+                <p>Inherited from TypeMapSchemaProps.externalPackages</p>
+                <ul>
+                  <li>
+                    Defined in
+                    <a href="https://github.com/jolevesq/GeoView-OL/blob/d4243fd/packages/geoview-core/src/core/types/cgpv-types.ts#L638"
+                      >packages/geoview-core/src/core/types/cgpv-types.ts:638</a
+                    >
+                  </li>
+                </ul>
+              </aside>
+            </section>
+            <section class="tsd-panel tsd-member tsd-kind-property tsd-parent-kind-interface tsd-is-inherited">
+              <a id="extraOptions" class="tsd-anchor"></a>
+              <h3 class="tsd-anchor-link">
+                extra<wbr />Options<a href="#extraOptions" aria-label="Permalink" class="tsd-anchor-icon"
+                  ><svg
+                    xmlns="http://www.w3.org/2000/svg"
+                    class="icon icon-tabler icon-tabler-link"
+                    viewBox="0 0 24 24"
+                    stroke-width="2"
+                    stroke="currentColor"
+                    fill="none"
+                    stroke-linecap="round"
+                    stroke-linejoin="round"
+                  >
+                    <path stroke="none" d="M0 0h24v24H0z" fill="none"></path>
+                    <path d="M10 14a3.5 3.5 0 0 0 5 0l4 -4a3.5 3.5 0 0 0 -5 -5l-.5 .5"></path>
+                    <path d="M14 10a3.5 3.5 0 0 0 -5 0l-4 4a3.5 3.5 0 0 0 5 5l.5 -.5"></path></svg
+                ></a>
+              </h3>
+              <div class="tsd-signature tsd-kind-icon">
+                extra<wbr />Options<span class="tsd-signature-symbol">:</span> <span class="tsd-signature-type">Record</span
+                ><span class="tsd-signature-symbol">&lt;</span><span class="tsd-signature-type">string</span
+                ><span class="tsd-signature-symbol">, </span><span class="tsd-signature-type">unknown</span
+                ><span class="tsd-signature-symbol">&gt;</span>
+              </div>
+              <aside class="tsd-sources">
+                <p>Inherited from TypeMapSchemaProps.extraOptions</p>
+                <ul>
+                  <li>
+                    Defined in
+                    <a href="https://github.com/jolevesq/GeoView-OL/blob/d4243fd/packages/geoview-core/src/core/types/cgpv-types.ts#L642"
+                      >packages/geoview-core/src/core/types/cgpv-types.ts:642</a
+                    >
+                  </li>
+                </ul>
+              </aside>
+            </section>
+            <section class="tsd-panel tsd-member tsd-kind-property tsd-parent-kind-interface">
+              <a id="id" class="tsd-anchor"></a>
+              <h3 class="tsd-anchor-link">
+                id<a href="#id" aria-label="Permalink" class="tsd-anchor-icon"
+                  ><svg
+                    xmlns="http://www.w3.org/2000/svg"
+                    class="icon icon-tabler icon-tabler-link"
+                    viewBox="0 0 24 24"
+                    stroke-width="2"
+                    stroke="currentColor"
+                    fill="none"
+                    stroke-linecap="round"
+                    stroke-linejoin="round"
+                  >
+                    <path stroke="none" d="M0 0h24v24H0z" fill="none"></path>
+                    <path d="M10 14a3.5 3.5 0 0 0 5 0l4 -4a3.5 3.5 0 0 0 -5 -5l-.5 .5"></path>
+                    <path d="M14 10a3.5 3.5 0 0 0 -5 0l-4 4a3.5 3.5 0 0 0 5 5l.5 -.5"></path></svg
+                ></a>
+              </h3>
+              <div class="tsd-signature tsd-kind-icon">
+                id<span class="tsd-signature-symbol">:</span> <span class="tsd-signature-type">string</span>
+              </div>
+              <aside class="tsd-sources">
+                <ul>
+                  <li>
+                    Defined in
+                    <a href="https://github.com/jolevesq/GeoView-OL/blob/d4243fd/packages/geoview-core/src/core/types/cgpv-types.ts#L649"
+                      >packages/geoview-core/src/core/types/cgpv-types.ts:649</a
+                    >
+                  </li>
+                </ul>
+              </aside>
+            </section>
+            <section class="tsd-panel tsd-member tsd-kind-property tsd-parent-kind-interface">
+              <a id="language" class="tsd-anchor"></a>
+              <h3 class="tsd-anchor-link">
+                language<a href="#language" aria-label="Permalink" class="tsd-anchor-icon"
+                  ><svg
+                    xmlns="http://www.w3.org/2000/svg"
+                    class="icon icon-tabler icon-tabler-link"
+                    viewBox="0 0 24 24"
+                    stroke-width="2"
+                    stroke="currentColor"
+                    fill="none"
+                    stroke-linecap="round"
+                    stroke-linejoin="round"
+                  >
+                    <path stroke="none" d="M0 0h24v24H0z" fill="none"></path>
+                    <path d="M10 14a3.5 3.5 0 0 0 5 0l4 -4a3.5 3.5 0 0 0 -5 -5l-.5 .5"></path>
+                    <path d="M14 10a3.5 3.5 0 0 0 -5 0l-4 4a3.5 3.5 0 0 0 5 5l.5 -.5"></path></svg
+                ></a>
+              </h3>
+              <div class="tsd-signature tsd-kind-icon">
+                language<span class="tsd-signature-symbol">:</span>
+                <a href="../modules.html#TypeLocalizedLanguages" class="tsd-signature-type" data-tsd-kind="Type alias"
+                  >TypeLocalizedLanguages</a
+                >
+              </div>
+              <aside class="tsd-sources">
+                <ul>
+                  <li>
+                    Defined in
+                    <a href="https://github.com/jolevesq/GeoView-OL/blob/d4243fd/packages/geoview-core/src/core/types/cgpv-types.ts#L650"
+                      >packages/geoview-core/src/core/types/cgpv-types.ts:650</a
+                    >
+                  </li>
+                </ul>
+              </aside>
+            </section>
+            <section class="tsd-panel tsd-member tsd-kind-property tsd-parent-kind-interface tsd-is-inherited">
+              <a id="languages" class="tsd-anchor"></a>
+              <h3 class="tsd-anchor-link">
+                languages<a href="#languages" aria-label="Permalink" class="tsd-anchor-icon"
+                  ><svg
+                    xmlns="http://www.w3.org/2000/svg"
+                    class="icon icon-tabler icon-tabler-link"
+                    viewBox="0 0 24 24"
+                    stroke-width="2"
+                    stroke="currentColor"
+                    fill="none"
+                    stroke-linecap="round"
+                    stroke-linejoin="round"
+                  >
+                    <path stroke="none" d="M0 0h24v24H0z" fill="none"></path>
+                    <path d="M10 14a3.5 3.5 0 0 0 5 0l4 -4a3.5 3.5 0 0 0 -5 -5l-.5 .5"></path>
+                    <path d="M14 10a3.5 3.5 0 0 0 -5 0l-4 4a3.5 3.5 0 0 0 5 5l.5 -.5"></path></svg
+                ></a>
+              </h3>
+              <div class="tsd-signature tsd-kind-icon">
+                languages<span class="tsd-signature-symbol">:</span>
+                <a href="../modules.html#TypeLocalizedLanguages" class="tsd-signature-type" data-tsd-kind="Type alias"
+                  >TypeLocalizedLanguages</a
+                ><span class="tsd-signature-symbol">[]</span>
+              </div>
+              <aside class="tsd-sources">
+                <p>Inherited from TypeMapSchemaProps.languages</p>
+                <ul>
+                  <li>
+                    Defined in
+                    <a href="https://github.com/jolevesq/GeoView-OL/blob/d4243fd/packages/geoview-core/src/core/types/cgpv-types.ts#L640"
+                      >packages/geoview-core/src/core/types/cgpv-types.ts:640</a
+                    >
+                  </li>
+                </ul>
+              </aside>
+            </section>
+            <section class="tsd-panel tsd-member tsd-kind-property tsd-parent-kind-interface tsd-is-inherited">
+              <a id="map" class="tsd-anchor"></a>
+              <h3 class="tsd-anchor-link">
+                map<a href="#map" aria-label="Permalink" class="tsd-anchor-icon"
+                  ><svg
+                    xmlns="http://www.w3.org/2000/svg"
+                    class="icon icon-tabler icon-tabler-link"
+                    viewBox="0 0 24 24"
+                    stroke-width="2"
+                    stroke="currentColor"
+                    fill="none"
+                    stroke-linecap="round"
+                    stroke-linejoin="round"
+                  >
+                    <path stroke="none" d="M0 0h24v24H0z" fill="none"></path>
+                    <path d="M10 14a3.5 3.5 0 0 0 5 0l4 -4a3.5 3.5 0 0 0 -5 -5l-.5 .5"></path>
+                    <path d="M14 10a3.5 3.5 0 0 0 -5 0l-4 4a3.5 3.5 0 0 0 5 5l.5 -.5"></path></svg
+                ></a>
+              </h3>
+              <div class="tsd-signature tsd-kind-icon">
+                map<span class="tsd-signature-symbol">:</span>
+                <a href="../modules.html#TypeMapConfig" class="tsd-signature-type" data-tsd-kind="Type alias">TypeMapConfig</a>
+              </div>
+              <aside class="tsd-sources">
+                <p>Inherited from TypeMapSchemaProps.map</p>
+                <ul>
+                  <li>
+                    Defined in
+                    <a href="https://github.com/jolevesq/GeoView-OL/blob/d4243fd/packages/geoview-core/src/core/types/cgpv-types.ts#L631"
+                      >packages/geoview-core/src/core/types/cgpv-types.ts:631</a
+                    >
+                  </li>
+                </ul>
+              </aside>
+            </section>
+            <section class="tsd-panel tsd-member tsd-kind-property tsd-parent-kind-interface tsd-is-inherited">
+              <a id="navBar" class="tsd-anchor"></a>
+              <h3 class="tsd-anchor-link">
+                <span class="tsd-flag ts-flagOptional">Optional</span> nav<wbr />Bar<a
+                  href="#navBar"
+                  aria-label="Permalink"
+                  class="tsd-anchor-icon"
+                  ><svg
+                    xmlns="http://www.w3.org/2000/svg"
+                    class="icon icon-tabler icon-tabler-link"
+                    viewBox="0 0 24 24"
+                    stroke-width="2"
+                    stroke="currentColor"
+                    fill="none"
+                    stroke-linecap="round"
+                    stroke-linejoin="round"
+                  >
+                    <path stroke="none" d="M0 0h24v24H0z" fill="none"></path>
+                    <path d="M10 14a3.5 3.5 0 0 0 5 0l4 -4a3.5 3.5 0 0 0 -5 -5l-.5 .5"></path>
+                    <path d="M14 10a3.5 3.5 0 0 0 -5 0l-4 4a3.5 3.5 0 0 0 5 5l.5 -.5"></path></svg
+                ></a>
+              </h3>
+              <div class="tsd-signature tsd-kind-icon">
+                nav<wbr />Bar<span class="tsd-signature-symbol">?:</span>
+                <a href="../modules.html#TypeJsonObject" class="tsd-signature-type" data-tsd-kind="Type alias">TypeJsonObject</a>
+              </div>
+              <aside class="tsd-sources">
+                <p>Inherited from TypeMapSchemaProps.navBar</p>
+                <ul>
+                  <li>
+                    Defined in
+                    <a href="https://github.com/jolevesq/GeoView-OL/blob/d4243fd/packages/geoview-core/src/core/types/cgpv-types.ts#L634"
+                      >packages/geoview-core/src/core/types/cgpv-types.ts:634</a
+                    >
+                  </li>
+                </ul>
+              </aside>
+            </section>
+            <section class="tsd-panel tsd-member tsd-kind-property tsd-parent-kind-interface tsd-is-inherited">
+              <a id="northArrow" class="tsd-anchor"></a>
+              <h3 class="tsd-anchor-link">
+                <span class="tsd-flag ts-flagOptional">Optional</span> north<wbr />Arrow<a
+                  href="#northArrow"
+                  aria-label="Permalink"
+                  class="tsd-anchor-icon"
+                  ><svg
+                    xmlns="http://www.w3.org/2000/svg"
+                    class="icon icon-tabler icon-tabler-link"
+                    viewBox="0 0 24 24"
+                    stroke-width="2"
+                    stroke="currentColor"
+                    fill="none"
+                    stroke-linecap="round"
+                    stroke-linejoin="round"
+                  >
+                    <path stroke="none" d="M0 0h24v24H0z" fill="none"></path>
+                    <path d="M10 14a3.5 3.5 0 0 0 5 0l4 -4a3.5 3.5 0 0 0 -5 -5l-.5 .5"></path>
+                    <path d="M14 10a3.5 3.5 0 0 0 -5 0l-4 4a3.5 3.5 0 0 0 5 5l.5 -.5"></path></svg
+                ></a>
+              </h3>
+              <div class="tsd-signature tsd-kind-icon">
+                north<wbr />Arrow<span class="tsd-signature-symbol">?:</span>
+                <a href="../modules.html#TypeJsonObject" class="tsd-signature-type" data-tsd-kind="Type alias">TypeJsonObject</a>
+              </div>
+              <aside class="tsd-sources">
+                <p>Inherited from TypeMapSchemaProps.northArrow</p>
+                <ul>
+                  <li>
+                    Defined in
+                    <a href="https://github.com/jolevesq/GeoView-OL/blob/d4243fd/packages/geoview-core/src/core/types/cgpv-types.ts#L635"
+                      >packages/geoview-core/src/core/types/cgpv-types.ts:635</a
+                    >
+                  </li>
+                </ul>
+              </aside>
+            </section>
+            <section class="tsd-panel tsd-member tsd-kind-property tsd-parent-kind-interface tsd-is-inherited">
+              <a id="serviceUrls" class="tsd-anchor"></a>
+              <h3 class="tsd-anchor-link">
+                <span class="tsd-flag ts-flagOptional">Optional</span> service<wbr />Urls<a
+                  href="#serviceUrls"
+                  aria-label="Permalink"
+                  class="tsd-anchor-icon"
+                  ><svg
+                    xmlns="http://www.w3.org/2000/svg"
+                    class="icon icon-tabler icon-tabler-link"
+                    viewBox="0 0 24 24"
+                    stroke-width="2"
+                    stroke="currentColor"
+                    fill="none"
+                    stroke-linecap="round"
+                    stroke-linejoin="round"
+                  >
+                    <path stroke="none" d="M0 0h24v24H0z" fill="none"></path>
+                    <path d="M10 14a3.5 3.5 0 0 0 5 0l4 -4a3.5 3.5 0 0 0 -5 -5l-.5 .5"></path>
+                    <path d="M14 10a3.5 3.5 0 0 0 -5 0l-4 4a3.5 3.5 0 0 0 5 5l.5 -.5"></path></svg
+                ></a>
+              </h3>
+              <div class="tsd-signature tsd-kind-icon">
+                service<wbr />Urls<span class="tsd-signature-symbol">?:</span>
+                <a href="../modules.html#TypeServiceUrls" class="tsd-signature-type" data-tsd-kind="Type alias">TypeServiceUrls</a>
+              </div>
+              <aside class="tsd-sources">
+                <p>Inherited from TypeMapSchemaProps.serviceUrls</p>
+                <ul>
+                  <li>
+                    Defined in
+                    <a href="https://github.com/jolevesq/GeoView-OL/blob/d4243fd/packages/geoview-core/src/core/types/cgpv-types.ts#L639"
+                      >packages/geoview-core/src/core/types/cgpv-types.ts:639</a
+                    >
+                  </li>
+                </ul>
+              </aside>
+            </section>
+            <section class="tsd-panel tsd-member tsd-kind-property tsd-parent-kind-interface tsd-is-inherited">
+              <a id="theme" class="tsd-anchor"></a>
+              <h3 class="tsd-anchor-link">
+                <span class="tsd-flag ts-flagOptional">Optional</span> theme<a href="#theme" aria-label="Permalink" class="tsd-anchor-icon"
+                  ><svg
+                    xmlns="http://www.w3.org/2000/svg"
+                    class="icon icon-tabler icon-tabler-link"
+                    viewBox="0 0 24 24"
+                    stroke-width="2"
+                    stroke="currentColor"
+                    fill="none"
+                    stroke-linecap="round"
+                    stroke-linejoin="round"
+                  >
+                    <path stroke="none" d="M0 0h24v24H0z" fill="none"></path>
+                    <path d="M10 14a3.5 3.5 0 0 0 5 0l4 -4a3.5 3.5 0 0 0 -5 -5l-.5 .5"></path>
+                    <path d="M14 10a3.5 3.5 0 0 0 -5 0l-4 4a3.5 3.5 0 0 0 5 5l.5 -.5"></path></svg
+                ></a>
+              </h3>
+              <div class="tsd-signature tsd-kind-icon">
+                theme<span class="tsd-signature-symbol">?:</span> <span class="tsd-signature-type">&quot;dark&quot;</span
+                ><span class="tsd-signature-symbol"> | </span><span class="tsd-signature-type">&quot;light&quot;</span>
+              </div>
+              <aside class="tsd-sources">
+                <p>Inherited from TypeMapSchemaProps.theme</p>
+                <ul>
+                  <li>
+                    Defined in
+                    <a href="https://github.com/jolevesq/GeoView-OL/blob/d4243fd/packages/geoview-core/src/core/types/cgpv-types.ts#L632"
+                      >packages/geoview-core/src/core/types/cgpv-types.ts:632</a
+                    >
+                  </li>
+                </ul>
+              </aside>
+            </section>
+            <section class="tsd-panel tsd-member tsd-kind-property tsd-parent-kind-interface tsd-is-inherited">
+              <a id="version" class="tsd-anchor"></a>
+              <h3 class="tsd-anchor-link">
+                <span class="tsd-flag ts-flagOptional">Optional</span> version<a
+                  href="#version"
+                  aria-label="Permalink"
+                  class="tsd-anchor-icon"
+                  ><svg
+                    xmlns="http://www.w3.org/2000/svg"
+                    class="icon icon-tabler icon-tabler-link"
+                    viewBox="0 0 24 24"
+                    stroke-width="2"
+                    stroke="currentColor"
+                    fill="none"
+                    stroke-linecap="round"
+                    stroke-linejoin="round"
+                  >
+                    <path stroke="none" d="M0 0h24v24H0z" fill="none"></path>
+                    <path d="M10 14a3.5 3.5 0 0 0 5 0l4 -4a3.5 3.5 0 0 0 -5 -5l-.5 .5"></path>
+                    <path d="M14 10a3.5 3.5 0 0 0 -5 0l-4 4a3.5 3.5 0 0 0 5 5l.5 -.5"></path></svg
+                ></a>
+              </h3>
+              <div class="tsd-signature tsd-kind-icon">
+                version<span class="tsd-signature-symbol">?:</span> <span class="tsd-signature-type">string</span>
+              </div>
+              <aside class="tsd-sources">
+                <p>Inherited from TypeMapSchemaProps.version</p>
+                <ul>
+                  <li>
+                    Defined in
+                    <a href="https://github.com/jolevesq/GeoView-OL/blob/d4243fd/packages/geoview-core/src/core/types/cgpv-types.ts#L641"
+                      >packages/geoview-core/src/core/types/cgpv-types.ts:641</a
+                    >
+                  </li>
+                </ul>
+              </aside>
+            </section>
+          </section>
+        </div>
+        <div class="col-4 col-menu menu-sticky-wrap menu-highlight">
+          <nav class="tsd-navigation primary">
+            <ul>
+              <li class=""><a href="../modules.html">Exports</a></li>
+            </ul>
+          </nav>
+          <nav class="tsd-navigation secondary menu-sticky">
+            <ul>
+              <li class="current tsd-kind-interface">
+                <a href="TypeMapConfigProps.html" class="tsd-kind-icon">Type<wbr />Map<wbr />Config<wbr />Props</a>
+                <ul>
+                  <li class="tsd-kind-property tsd-parent-kind-interface tsd-is-inherited">
+                    <a href="TypeMapConfigProps.html#appBar" class="tsd-kind-icon">app<wbr />Bar</a>
+                  </li>
+                  <li class="tsd-kind-property tsd-parent-kind-interface tsd-is-inherited">
+                    <a href="TypeMapConfigProps.html#components" class="tsd-kind-icon">components</a>
+                  </li>
+                  <li class="tsd-kind-property tsd-parent-kind-interface tsd-is-inherited">
+                    <a href="TypeMapConfigProps.html#corePackages" class="tsd-kind-icon">core<wbr />Packages</a>
+                  </li>
+                  <li class="tsd-kind-property tsd-parent-kind-interface tsd-is-inherited">
+                    <a href="TypeMapConfigProps.html#externalPackages" class="tsd-kind-icon">external<wbr />Packages</a>
+                  </li>
+                  <li class="tsd-kind-property tsd-parent-kind-interface tsd-is-inherited">
+                    <a href="TypeMapConfigProps.html#extraOptions" class="tsd-kind-icon">extra<wbr />Options</a>
+                  </li>
+                  <li class="tsd-kind-property tsd-parent-kind-interface">
+                    <a href="TypeMapConfigProps.html#id" class="tsd-kind-icon">id</a>
+                  </li>
+                  <li class="tsd-kind-property tsd-parent-kind-interface">
+                    <a href="TypeMapConfigProps.html#language" class="tsd-kind-icon">language</a>
+                  </li>
+                  <li class="tsd-kind-property tsd-parent-kind-interface tsd-is-inherited">
+                    <a href="TypeMapConfigProps.html#languages" class="tsd-kind-icon">languages</a>
+                  </li>
+                  <li class="tsd-kind-property tsd-parent-kind-interface tsd-is-inherited">
+                    <a href="TypeMapConfigProps.html#map" class="tsd-kind-icon">map</a>
+                  </li>
+                  <li class="tsd-kind-property tsd-parent-kind-interface tsd-is-inherited">
+                    <a href="TypeMapConfigProps.html#navBar" class="tsd-kind-icon">nav<wbr />Bar</a>
+                  </li>
+                  <li class="tsd-kind-property tsd-parent-kind-interface tsd-is-inherited">
+                    <a href="TypeMapConfigProps.html#northArrow" class="tsd-kind-icon">north<wbr />Arrow</a>
+                  </li>
+                  <li class="tsd-kind-property tsd-parent-kind-interface tsd-is-inherited">
+                    <a href="TypeMapConfigProps.html#serviceUrls" class="tsd-kind-icon">service<wbr />Urls</a>
+                  </li>
+                  <li class="tsd-kind-property tsd-parent-kind-interface tsd-is-inherited">
+                    <a href="TypeMapConfigProps.html#theme" class="tsd-kind-icon">theme</a>
+                  </li>
+                  <li class="tsd-kind-property tsd-parent-kind-interface tsd-is-inherited">
+                    <a href="TypeMapConfigProps.html#version" class="tsd-kind-icon">version</a>
+                  </li>
+                </ul>
+              </li>
+            </ul>
+          </nav>
+        </div>
+      </div>
+    </div>
+    <footer class="with-border-bottom">
+      <div class="container">
+        <h2>Legend</h2>
+        <div class="tsd-legend-group">
+          <ul class="tsd-legend">
+            <li class="tsd-kind-constructor tsd-parent-kind-class"><span class="tsd-kind-icon">Constructor</span></li>
+            <li class="tsd-kind-property tsd-parent-kind-class"><span class="tsd-kind-icon">Property</span></li>
+            <li class="tsd-kind-method tsd-parent-kind-class"><span class="tsd-kind-icon">Method</span></li>
+          </ul>
+          <ul class="tsd-legend">
+            <li class="tsd-kind-property tsd-parent-kind-interface"><span class="tsd-kind-icon">Property</span></li>
+            <li class="tsd-kind-method tsd-parent-kind-interface"><span class="tsd-kind-icon">Method</span></li>
+          </ul>
+          <ul class="tsd-legend">
+            <li class="tsd-kind-property tsd-parent-kind-class tsd-is-inherited"><span class="tsd-kind-icon">Inherited property</span></li>
+            <li class="tsd-kind-method tsd-parent-kind-class tsd-is-inherited"><span class="tsd-kind-icon">Inherited method</span></li>
+          </ul>
+          <ul class="tsd-legend">
+            <li class="tsd-kind-property tsd-parent-kind-class tsd-is-private"><span class="tsd-kind-icon">Private property</span></li>
+            <li class="tsd-kind-method tsd-parent-kind-class tsd-is-private"><span class="tsd-kind-icon">Private method</span></li>
+          </ul>
+          <ul class="tsd-legend">
+            <li class="tsd-kind-property tsd-parent-kind-class tsd-is-protected"><span class="tsd-kind-icon">Protected property</span></li>
+          </ul>
+          <ul class="tsd-legend">
+            <li class="tsd-kind-method tsd-parent-kind-class tsd-is-static"><span class="tsd-kind-icon">Static method</span></li>
+          </ul>
+        </div>
+        <h2>Settings</h2>
+        <p>
+          Theme
+          <select id="theme">
+            <option value="os">OS</option>
+            <option value="light">Light</option>
+            <option value="dark">Dark</option>
+          </select>
+        </p>
+      </div>
+    </footer>
+    <div class="container tsd-generator">
+      <p>Generated using <a href="https://typedoc.org/" target="_blank">TypeDoc</a></p>
+    </div>
+    <div class="overlay"></div>
+    <script src="../assets/main.js"></script>
+  </body>
+</html>