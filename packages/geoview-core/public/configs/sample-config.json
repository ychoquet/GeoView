--- conflicted
+++ resolved
@@ -1,14 +1,6 @@
 {
   "map": {
     "interaction": "dynamic",
-<<<<<<< HEAD
-    "controls": {
-      "boxZoom": true,
-      "selectBox": true
-    },
-    "projection": 3978,
-=======
->>>>>>> 75b0f3a6
     "view": {
       "zoom": 12,
       "center": [-100, 60],
