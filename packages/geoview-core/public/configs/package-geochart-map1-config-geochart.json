--- conflicted
+++ resolved
@@ -1,5 +1,4 @@
 {
-<<<<<<< HEAD
   "suportedLanguages": [
     "en",
     "fr"
@@ -13,6 +12,7 @@
           "propertyDisplay": "Location_Emplacement"
         }
       ],
+      "chart": "line",
       "query": {
         "type": "esriRegular",
         "url": "https://maps-cartes.services.geo.ca/server_serveur/rest/services/HC/airborne_radioactivity_en/MapServer/3",
@@ -25,31 +25,9 @@
               "suffix": "'"
             }
           ],
-=======
-  "suportedLanguages": ["en", "fr"],
-  "charts": [{
-    "layers": [{
-      "layerId": "airborne_radioactivity/1",
-      "propertyValue": "OBJECTID",
-      "propertyDisplay": "Location_Emplacement"
-    }],
-    "chart": "line",
-    "query": {
-      "type": "esriRegular",
-      "url": "https://maps-cartes.services.geo.ca/server_serveur/rest/services/HC/airborne_radioactivity_en/MapServer/3",
-      "queryOptions": {
-        "whereClauses": [
-          {
-            "field": "Location_Emplacement",
-            "prefix": "'",
-            "valueFrom": "Location_Emplacement",
-            "suffix": "'"
-          }],
->>>>>>> 4e60e161
           "orderByField": "CollectionStart_DebutPrelevement"
         }
       },
-      "chart": "line",
       "geochart": {
         "xAxis": {
           "type": "time",
@@ -89,6 +67,7 @@
           "propertyDisplay": "Site"
         }
       ],
+      "chart": "line",
       "query": {
         "type": "esriRegular",
         "url": "https://maps-cartes.ec.gc.ca/arcgis/rest/services/Shellfish_Sites_Samples_Mollusques_Echantillons/MapServer/9",
@@ -104,23 +83,6 @@
           "orderByField": "Date"
         }
       },
-      "chart": "line",
-      "query": {
-        "type": "esriRegular",
-        "url": "https://maps-cartes.ec.gc.ca/arcgis/rest/services/Shellfish_Sites_Samples_Mollusques_Echantillons/MapServer/9",
-        "queryOptions": {
-          "whereClauses": [
-            {
-              "field": "Site",
-              "prefix": "'",
-              "valueFrom": "Site",
-              "suffix": "'"
-            }
-          ],
-          "orderByField": "Date"
-        }
-      },
-<<<<<<< HEAD
       "geochart": {
         "borderWidth": 1,
         "useSteps": "after",
@@ -148,26 +110,6 @@
     },
     {
       "layers": [
-=======
-      "stepsSwitcher": true,
-      "resetStates": true,
-      "description": "This is a description text",
-      "download": true
-    }
-  },
-  {
-    "layers": [{
-      "layerId": "shellfish_sites/1",
-      "propertyValue": "OBJECTID",
-      "propertyDisplay": "Site"
-    }],
-    "chart": "line",
-    "query": {
-      "type": "esriRegular",
-      "url": "https://maps-cartes.ec.gc.ca/arcgis/rest/services/Shellfish_Sites_Samples_Mollusques_Echantillons/MapServer/9",
-      "queryOptions": {
-        "whereClauses": [
->>>>>>> 4e60e161
         {
           "layerId": "ogcFeatureLakes/lakes",
           "propertyValue": "name",
