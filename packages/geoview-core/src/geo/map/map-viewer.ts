import { i18n } from 'i18next';
/* eslint-disable global-require */
/* eslint-disable @typescript-eslint/no-var-requires */

import OLMap from 'ol/Map';
import View, { ViewOptions } from 'ol/View';
import { fromLonLat, ProjectionLike, toLonLat, transform as olTransform, transformExtent as olTransformExtent } from 'ol/proj';
import { Coordinate } from 'ol/coordinate';
import { Extent } from 'ol/extent';

import queryString from 'query-string';

import { Basemap } from '@/geo/layer/basemap/basemap';
import { Layer } from '@/geo/layer/layer';
import { TypeFeatureStyle } from '@/geo/layer/geometry/geometry-types';

import { TypeClickMarker, api } from '@/app';
import { EVENT_NAMES } from '@/api/events/event-types';

import { AppbarButtons } from '@/core/components/app-bar/app-bar-buttons';
import { NavbarButtons } from '@/core/components/nav-bar/nav-bar-buttons';
import { FooterTabsApi } from '@/core/components/footer-tabs/footer-tabs-api';
import { LegendApi } from '@/core/components/legend/legend-api';
import { LayersApi } from '@/core/components/layers/layers-api';
import { DetailsApi } from '@/core/components/details/details-api';
import { DataTableApi } from '@/core/components/data-table/data-table-api';
import { GeoviewRenderer } from '@/geo/renderer/geoview-renderer';
import { Select } from '@/geo/interaction/select';
import { Draw } from '@/geo/interaction/draw';
import { Extent as ExtentInteraction } from '@/geo/interaction/extent';
import { Modify } from '@/geo/interaction/modify';
import { Snap } from '@/geo/interaction/snap';
import { Translate } from '@/geo/interaction/translate';

import { ModalApi } from '@/ui';
import { mapComponentPayload, mapConfigPayload, GeoViewLayerPayload, payloadIsGeoViewLayerAdded } from '@/api/events/payloads';
import { generateId, getValidConfigFromString } from '@/core/utils/utilities';
import { TypeListOfGeoviewLayerConfig, TypeDisplayLanguage, TypeViewSettings, TypeMapState } from '@/geo/map/map-schema-types';
import { TypeMapFeaturesConfig, TypeHTMLElement, TypeValidMapProjectionCodes } from '@/core/types/global-types';
import { layerConfigIsGeoCore } from '@/geo/layer/other/geocore';
import { MapEventProcessor } from '@/api/event-processors/event-processor-children/map-event-processor';
import { AppEventProcessor } from '@/api/event-processors/event-processor-children/app-event-processor';

interface TypeDcoument extends Document {
  webkitExitFullscreen: () => void;
  msExitFullscreen: () => void;
  mozCancelFullScreen: () => void;
}

/**
 * Class used to manage created maps
 *
 * @exports
 * @class MapViewer
 */
export class MapViewer {
  // Function create-map-from-config has run
  createMapConfigHasRun = false;

  // map config properties
  mapFeaturesConfig: TypeMapFeaturesConfig;

  // the id of the map
  mapId!: string;

  // the openlayer map
  map!: OLMap;

  // the display language
  displayLanguage: TypeDisplayLanguage;

  // the map state
  mapState: TypeMapState;

  // used to access button panel API to create buttons and button panels on the app-bar
  appBarButtons!: AppbarButtons;

  // used to access button panel API to create buttons and button panels on the nav-bar
  navBarButtons!: NavbarButtons;

  // used to access the footer tabs api
  footerTabs!: FooterTabsApi;

  legend!: LegendApi;

  // used to access the layers
  layers!: LayersApi;

  // used to access the details
  details!: DetailsApi;

  // used to access the data table api
  dataTable!: DataTableApi;

  // used to access basemap functions
  basemap!: Basemap;

  // used to access layers functions
  layer!: Layer;

  // i18n instance
  i18nInstance!: i18n;

  // modals creation
  modal!: ModalApi;

  // GeoView renderer
  geoviewRenderer: GeoviewRenderer;

  // flag used to indicate that the ready callback routine has been called once
  readyCallbackHasRun = false;

  /**
   * Add the map instance to the maps array in the api
   *
   * @param {TypeMapFeaturesConfig} mapFeaturesConfig map properties
   * @param {i18n} i18instance language instance
   */
  constructor(mapFeaturesConfig: TypeMapFeaturesConfig, i18instance: i18n) {
    this.mapId = mapFeaturesConfig.mapId;
    this.mapFeaturesConfig = mapFeaturesConfig;
    this.displayLanguage = AppEventProcessor.getDisplayLanguage(this.mapId);

    // map state initialize with store data coming from configuration file/object.
    // updated values will be added by store subscription in map-event-processor
    this.mapState = MapEventProcessor.getMapState(this.mapId);

    this.i18nInstance = i18instance;

    this.appBarButtons = new AppbarButtons(this.mapId);
    this.navBarButtons = new NavbarButtons(this.mapId);
    this.footerTabs = new FooterTabsApi(this.mapId);
    this.legend = new LegendApi(this.mapId);
<<<<<<< HEAD
=======
    this.legend2 = new Legend2Api();
>>>>>>> 788a17e2
    this.layers = new LayersApi();
    this.details = new DetailsApi();
    this.dataTable = new DataTableApi(this.mapId);

    this.modal = new ModalApi(this.mapId);

    this.geoviewRenderer = new GeoviewRenderer(this.mapId);

    // create basemap and pass in the map id to be able to access the map instance
    this.basemap = new Basemap(
      MapEventProcessor.getBasemapOptions(this.mapId),
      this.displayLanguage,
      this.mapState.currentProjection as TypeValidMapProjectionCodes,
      this.mapId
    );

    // extract the number of layers to load and listen to added layers event to decrease the number of expected layer
    const listOfGeoviewLayerConfig: TypeListOfGeoviewLayerConfig = this.mapFeaturesConfig.map.listOfGeoviewLayerConfig || [];
    this.setLayerAddedListener4ThisListOfLayer(listOfGeoviewLayerConfig);
  }

  /**
   * Set the layer added event listener and timeout function for the list of geoview layer configurations.
   *
   * @param {TypeListOfGeoviewLayerConfig} listOfGeoviewLayerConfig The list of geoview layer configurations.
   */
  setLayerAddedListener4ThisListOfLayer(listOfGeoviewLayerConfig: TypeListOfGeoviewLayerConfig) {
    if (listOfGeoviewLayerConfig.length) {
      listOfGeoviewLayerConfig.forEach((geoviewLayerConfig) => {
        if (!layerConfigIsGeoCore(geoviewLayerConfig)) {
          api.event.on(
            EVENT_NAMES.LAYER.EVENT_LAYER_ADDED,
            (payload) => {
              if (payloadIsGeoViewLayerAdded(payload)) {
                const { geoviewLayer } = payload;
                geoviewLayer.layerOrder = this.layer.orderSubLayers(geoviewLayer.listOfLayerEntryConfig);
                this.layer.setLayerZIndices(geoviewLayer);
                if (geoviewLayer.allLayerEntryConfigProcessed()) {
                  api.event.emit(GeoViewLayerPayload.createTestGeoviewLayersPayload('run cgpv.init callback?'));
                }
              }
            },
            `${this.mapId}/${geoviewLayerConfig.geoviewLayerId}`
          );
        }
      });
    } else api.event.emit(GeoViewLayerPayload.createTestGeoviewLayersPayload('run cgpv.init callback?'));
  }

  /**
   * Method used to test all geoview layers ready flag to determine if a map is ready.
   *
   * @returns true if all geoview layers on the map are loaded or detected as a load error.
   */
  mapIsReady(): boolean {
    if (this.layer === undefined) return false;
    return !Object.keys(this.layer.geoviewLayers).find((geoviewLayerId) => {
      return !this.layer.geoviewLayers[geoviewLayerId].allLayerEntryConfigProcessed();
    });
  }

  /**
   * Initialize layers, basemap and projection
   *
   * @param cgpMap
   */
  initMap(cgpMap: OLMap): void {
    this.mapId = cgpMap.get('mapId');
    this.map = cgpMap;

    // initialize layers and load the layers passed in from map config if any
    this.layer = new Layer(this.mapId);
    this.layer.loadListOfGeoviewLayer(this.mapFeaturesConfig.map.listOfGeoviewLayerConfig);

    // check if geometries are provided from url
    this.loadGeometries();
  }

  /**
   * Check if geometries needs to be loaded from a URL geoms parameter
   */
  loadGeometries(): void {
    // see if a data geometry endpoint is configured and geoms param is provided then get the param value(s)
    const servEndpoint = this.map.getTargetElement()?.closest('.llwp-map')?.getAttribute('data-geometry-endpoint') || '';

    // eslint-disable-next-line no-restricted-globals
    const parsed = queryString.parse(location.search);

    if (parsed.geoms && servEndpoint !== '') {
      const geoms = (parsed.geoms as string).split(',');

      // for the moment, only polygon are supported but if need be, other geometries can easely be use as well
      geoms.forEach((key: string) => {
        fetch(`${servEndpoint}${key}`).then((response) => {
          // only process valid response
          if (response.status === 200) {
            response.json().then((data) => {
              if (data.geometry !== undefined) {
                // add the geometry
                // TODO: use the geometry as GeoJSON and add properties to by queried by the details panel
                this.layer.geometry?.addPolygon(data.geometry.coordinates, undefined, generateId(null));
              }
            });
          }
        });
      });
    }
  }

  /**
   * Add a new custom component to the map
   *
   * @param {string} mapComponentId an id to the new component
   * @param {JSX.Element} component the component to add
   */
  addComponent(mapComponentId: string, component: JSX.Element): void {
    if (mapComponentId && component) {
      // emit an event to add the component
      api.event.emit(mapComponentPayload(EVENT_NAMES.MAP.EVENT_MAP_ADD_COMPONENT, this.mapId, mapComponentId, component));
    }
  }

  /**
   * Remove an existing custom component from the map
   *
   * @param imapComponentIdd the id of the component to remove
   */
  removeComponent(mapComponentId: string): void {
    if (mapComponentId) {
      // emit an event to add the component
      api.event.emit(mapComponentPayload(EVENT_NAMES.MAP.EVENT_MAP_REMOVE_COMPONENT, this.mapId, mapComponentId));
    }
  }

  /**
   * Toggle fullscreen / exit fullscreen function
   *
   * @param status toggle fullscreen or exit fullscreen status
   * @param {HTMLElement} element the element to toggle fullscreen on
   */
  toggleFullscreen(status: boolean, element: TypeHTMLElement): void {
    // enter fullscreen
    if (status) {
      if (element.requestFullscreen) {
        element.requestFullscreen();
      } else if (element.webkitRequestFullscreen) {
        /* Safari */
        element.webkitRequestFullscreen();
      } else if (element.msRequestFullscreen) {
        /* IE11 */
        element.msRequestFullscreen();
      } else if (element.mozRequestFullScreen) {
        /* Firefox */
        element.mozRequestFullScreen();
      }
    }

    // exit fullscreen
    if (!status) {
      if (document.exitFullscreen) {
        document.exitFullscreen();
      } else if ((document as TypeDcoument).webkitExitFullscreen) {
        /* Safari */
        (document as TypeDcoument).webkitExitFullscreen();
      } else if ((document as TypeDcoument).msExitFullscreen) {
        /* IE11 */
        (document as TypeDcoument).msExitFullscreen();
      } else if ((document as TypeDcoument).mozCancelFullScreen) {
        /* Firefox */
        (document as TypeDcoument).mozCancelFullScreen();
      }
    }
  }

  /**
   * Update the map viewSettings
   *
   * @param {TypeMapView} mapView map viewSettings object
   */
  setView(mapView: TypeViewSettings): void {
    const currentView = this.map.getView();
    const viewOptions: ViewOptions = {};
    viewOptions.projection = mapView.projection ? `EPSG:${mapView.projection}` : currentView.getProjection();
    viewOptions.zoom = mapView.zoom ? mapView.zoom : currentView.getZoom();
    viewOptions.center = mapView.center
      ? fromLonLat([mapView.center[0], mapView.center[1]], viewOptions.projection)
      : fromLonLat(toLonLat(currentView.getCenter()!, currentView.getProjection()), viewOptions.projection);
    viewOptions.minZoom = mapView.minZoom ? mapView.minZoom : currentView.getMinZoom();
    viewOptions.maxZoom = mapView.maxZoom ? mapView.maxZoom : currentView.getMaxZoom();
    if (mapView.extent) viewOptions.extent = mapView.extent;

    this.map.setView(new View(viewOptions));
  }

  /**
   * Get the map viewSettings
   *
   * @returns the map viewSettings
   */
  getView(): View {
    return this.map.getView();
  }

  /**
   * Function called when the map has been rendered and ready to be customized
   */
  mapReady(): void {
    const layerInterval = setInterval(() => {
      if (this.layer?.geoviewLayers) {
        const { geoviewLayers } = this.layer;
        let allGeoviewLayerReady =
          this.mapFeaturesConfig.map.listOfGeoviewLayerConfig?.length === 0 || Object.keys(geoviewLayers).length !== 0;
        Object.keys(geoviewLayers).forEach((geoviewLayerId) => {
          allGeoviewLayerReady &&= geoviewLayers[geoviewLayerId].allLayerEntryConfigProcessed();
        });
        if (allGeoviewLayerReady) {
          MapEventProcessor.setMapLoaded(this.mapId);
          clearInterval(layerInterval);
        }
      }
    }, 250);
  }

  /**
   * Change the display language of the map
   *
   * @param {TypeDisplayLanguage} displayLanguage the language to use (en, fr)
   * @param {TypeListOfGeoviewLayerConfig} listOfGeoviewLayerConfig optional new set of layers to apply (will override original set of layers)
   */
  changeLanguage(displayLanguage: TypeDisplayLanguage, listOfGeoviewLayerConfig?: TypeListOfGeoviewLayerConfig): void {
    AppEventProcessor.setDisplayLanguage(this.mapId, displayLanguage);

    // if a list of geoview layers parameter is present, replace the one from the config
    // do not concat like updatedMapConfig.map.listOfGeoviewLayerConfig?.concat(listOfGeoviewLayerConfig) this
    // because it will keep layer in wrong languages if they are present.
    if (listOfGeoviewLayerConfig) {
      this.mapFeaturesConfig.map.listOfGeoviewLayerConfig = listOfGeoviewLayerConfig;
    }

    // reload the map to change the language
    // TODO: use store
    this.reloadMap(this.mapFeaturesConfig);
  }

  /**
   * Reload a map from a config object
   *
   * @param {TypeMapFeaturesConfig} mapFeaturesConfig a new config passed in from the function call
   */
  reloadMap(mapFeaturesConfig: TypeMapFeaturesConfig) {
    // TODO: use store
    api.maps[this.mapId].mapFeaturesConfig = mapFeaturesConfig;

    // emit an event to reload the map with the new config
    api.event.emit(mapConfigPayload(EVENT_NAMES.MAP.EVENT_MAP_RELOAD, this.mapId, mapFeaturesConfig));
  }

  /**
   * Create a new config for this map element, validate an load it
   *
   * @param {string} mapConfig a new config passed in from the function call
   */
  loadMapFromJsonStringConfig(mapConfig: string) {
    const targetDiv = document.getElementById(this.mapId);
    // reload the map with the new config
    this.reloadMap(getValidConfigFromString(mapConfig, targetDiv!));
  }

  /**
   * Set map to either dynamic or static
   *
   * @param {string} interaction map interaction
   */
  toggleMapInteraction(interaction: string) {
    if (interaction === 'dynamic' || !interaction) {
      this.map.getInteractions().forEach((x) => x.setActive(true));
    } else {
      this.map.getInteractions().forEach((x) => x.setActive(false));
    }
  }

  /**
   * Fit the map to its boundaries. It is assumed that the boundaries use the map projection. If projectionCode is undefined,
   * the boundaries are used as is, otherwise they are reprojected from the specified projection code to the map projection.
   *
   * @param {Extent} bounds bounding box to zoom to
   * @param {string | number | undefined} projectionCode Optional projection code used by the bounds.
   * @returns the bounds
   */
  fitBounds(bounds?: Extent, projectionCode: string | number | undefined = undefined) {
    let mapBounds: Extent | undefined;
    if (bounds)
      mapBounds = projectionCode
        ? olTransformExtent(bounds, `EPSG:${projectionCode}`, api.projection.projections[this.mapState.currentProjection], 20)
        : olTransformExtent(
            bounds,
            api.projection.projections[this.mapState.currentProjection],
            api.projection.projections[this.mapState.currentProjection],
            25
          );
    else {
      Object.keys(this.layer.geoviewLayers).forEach((geoviewLayerId) => {
        if (!mapBounds)
          mapBounds = this.layer.geoviewLayers[geoviewLayerId].getMetadataBounds(
            this.layer.geoviewLayers[geoviewLayerId].listOfLayerEntryConfig
          );
        else {
          const newMapBounds = this.layer.geoviewLayers[geoviewLayerId].getMetadataBounds(
            this.layer.geoviewLayers[geoviewLayerId].listOfLayerEntryConfig
          );
          if (newMapBounds) {
            mapBounds = [
              Math.min(newMapBounds[0], mapBounds[0]),
              Math.min(newMapBounds[1], mapBounds[1]),
              Math.max(newMapBounds[2], mapBounds[2]),
              Math.max(newMapBounds[3], mapBounds[3]),
            ];
          }
        }
      });
    }

    if (mapBounds) {
      this.map.getView().fit(mapBounds, { size: this.map.getSize() });
      this.map.getView().setZoom(this.map.getView().getZoom()! - 0.15);
    }
  }

  /**
   * Transforms an extent from source projection to destination projection. This returns a new extent (and does not modify the
   * original).
   *
   * @param {Extent} extent The extent to transform.
   * @param {ProjectionLike} source Source projection-like.
   * @param {ProjectionLike} destination Destination projection-like.
   * @param {number} stops Optional number of stops per side used for the transform. By default only the corners are used.
   *
   * @returns The new extent transformed in the destination projection.
   */
  transformExtent(extent: Extent, source: ProjectionLike, destination: ProjectionLike, stops?: number | undefined): Extent {
    return olTransformExtent(extent, source, destination, stops);
  }

  /**
   * Transforms an extent from source projection to destination projection. This returns a new extent (and does not modify the
   * original).
   *
   * @param {Extent} extent The extent to transform.
   * @param {ProjectionLike} source Source projection-like.
   * @param {ProjectionLike} destination Destination projection-like.
   * @param {number} stops Optional number of stops per side used for the transform. The default value is 20.
   *
   * @returns The densified extent transformed in the destination projection.
   */
  transformAndDensifyExtent(extent: Extent, source: ProjectionLike, destination: ProjectionLike, stops = 25): Coordinate[] {
    const coordinates: number[][] = [];
    const width: number = extent[2] - extent[0];
    const height: number = extent[3] - extent[1];
    for (let i = 0; i < stops; ++i) coordinates.push([extent[0] + (width * i) / stops, extent[1]]);
    for (let i = 0; i < stops; ++i) coordinates.push([extent[2], extent[1] + (height * i) / stops]);
    for (let i = 0; i < stops; ++i) coordinates.push([extent[2] - (width * i) / stops, extent[3]]);
    for (let i = 0; i < stops; ++i) coordinates.push([extent[0], extent[3] - (height * i) / stops]);
    for (let i = 0; i < coordinates.length; i++) coordinates[i] = olTransform(coordinates[i], source, destination);
    return coordinates;
  }

  /**
   * Hide a click marker from the map
   */
  clickMarkerIconHide(): void {
    MapEventProcessor.clickMarkerIconHide(this.mapId);
  }

  /**
   * Show a marker on the map
   * @param {TypeClickMarker} marker the marker to add
   */
  clickMarkerIconShow(marker: TypeClickMarker): void {
    MapEventProcessor.clickMarkerIconShow(this.mapId, marker);
  }

  /**
   * Initializes selection interactions
   */
  initSelectInteractions() {
    // Create selecting capabilities
    const select = new Select({
      mapViewer: this,
      hitTolerance: 5,
    });
    select.startInteraction();
    return select;
  }

  /**
   * Initializes extent interactions
   */
  initExtentInteractions() {
    // Create selecting capabilities
    const extent = new ExtentInteraction({
      mapViewer: this,
      pixelTolerance: 5,
    });
    extent.startInteraction();
    return extent;
  }

  /**
   * Initializes translation interactions
   */
  initTranslateInteractions() {
    // Create selecting capabilities
    const features = this.initSelectInteractions().ol_select.getFeatures();

    // Create translating capabilities
    const translate = new Translate({
      mapViewer: this,
      features,
    });
    translate.startInteraction();
    return translate;
  }

  /**
   * Initializes drawing interactions on the given vector source
   * @param geomGroupKey the geometry group key in which to hold the geometries
   * @param type the type of geometry to draw (Polygon, LineString, Circle, etc)
   * @param styles the styles for the drawing
   */
  initDrawInteractions(geomGroupKey: string, type: string, style: TypeFeatureStyle) {
    // Create the Draw component
    const draw = new Draw({
      mapViewer: this,
      geometryGroupKey: geomGroupKey,
      type,
      style,
    });
    draw.startInteraction();
    return draw;
  }

  /**
   * Initializes modifying interactions on the given vector source
   * @param geomGroupKey the geometry group key in which to hold the geometries
   */
  initModifyInteractions(geomGroupKey: string) {
    // Create the modify component
    const modify = new Modify({
      mapViewer: this,
      geometryGroupKey: geomGroupKey,
    });
    modify.startInteraction();
    return modify;
  }

  /**
   * Initializes snapping interactions on the given vector source
   * @param geomGroupKey the geometry group key in which to hold the geometries
   */
  initSnapInteractions(geomGroupKey: string) {
    // Create snapping capabilities
    const snap = new Snap({
      mapViewer: this,
      geometryGroupKey: geomGroupKey,
    });
    snap.startInteraction();
    return snap;
  }
}<|MERGE_RESOLUTION|>--- conflicted
+++ resolved
@@ -131,10 +131,7 @@
     this.navBarButtons = new NavbarButtons(this.mapId);
     this.footerTabs = new FooterTabsApi(this.mapId);
     this.legend = new LegendApi(this.mapId);
-<<<<<<< HEAD
-=======
-    this.legend2 = new Legend2Api();
->>>>>>> 788a17e2
+
     this.layers = new LayersApi();
     this.details = new DetailsApi();
     this.dataTable = new DataTableApi(this.mapId);
