--- conflicted
+++ resolved
@@ -1,22 +1,12 @@
 import axios from 'axios';
 
-<<<<<<< HEAD
-import { Layer } from 'leaflet';
-=======
-import L, { Layer } from "leaflet";
->>>>>>> dd5d054c
+import L, { Layer } from 'leaflet';
 
 import { featureLayer, mapService as esriMapService, MapService } from 'esri-leaflet';
 
-<<<<<<< HEAD
-import { getXMLHttpRequest, generateId } from '../../../core/utils/utilities';
 import { TypeLayerConfig, TypeJSONObject } from '../../../core/types/cgpv-types';
-=======
-import { getXMLHttpRequest } from "../../../core/utils/utilities";
-import { TypeLayerConfig } from "../../../core/types/cgpv-types";
-import { generateId } from "../../../core/utils/utilities";
-import { blueCircleIcon } from "../../../core/types/marker-definitions";
->>>>>>> dd5d054c
+import { generateId, getXMLHttpRequest } from '../../../core/utils/utilities';
+import { blueCircleIcon } from '../../../core/types/marker-definitions';
 
 import { api } from '../../../api/api';
 
@@ -68,22 +58,19 @@
    * @return {Promise<Layer | string>} layers to add to the map
    */
   async add(layer: TypeLayerConfig): Promise<Layer | string> {
-    let queryUrl = this.url.substr(-1) === "/" ? this.url : this.url + "/";
-    queryUrl += "legend?f=pjson";
+    let queryUrl = this.url.substr(-1) === '/' ? this.url : `${this.url}/`;
+    queryUrl += 'legend?f=pjson';
     // define a default blue icon
     let iconSymbol = blueCircleIcon;
 
-    let res = await axios.get(queryUrl);
+    const res = await axios.get(queryUrl);
 
     if (res.data.drawingInfo.renderer && res.data.drawingInfo.renderer.symbol) {
-      let symbolInfo = res.data.drawingInfo.renderer.symbol;
+      const symbolInfo = res.data.drawingInfo.renderer.symbol;
       iconSymbol = new L.Icon({
         iconUrl: `data:${symbolInfo.contentType};base64,${symbolInfo.imageData}`,
         iconSize: [symbolInfo.width, symbolInfo.height],
-        iconAnchor: [
-          Math.round(symbolInfo.width / 2),
-          Math.round(symbolInfo.height / 2),
-        ],
+        iconAnchor: [Math.round(symbolInfo.width / 2), Math.round(symbolInfo.height / 2)],
       });
     }
 
@@ -98,8 +85,8 @@
         if (value !== '{}' && typeof type !== 'undefined' && type === 'Feature Layer') {
           const feat = featureLayer({
             url: layer.url,
-            pointToLayer: function (feature, latlng) {
-              return L.marker(latlng, { icon: iconSymbol });
+            pointToLayer: (feature, latlng) => {
+              return L.marker(latlng, { icon: iconSymbol, id: generateId() });
             },
           });
 
