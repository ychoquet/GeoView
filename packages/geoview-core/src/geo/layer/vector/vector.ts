--- conflicted
+++ resolved
@@ -2,12 +2,8 @@
 
 import { api } from '../../../api/api';
 import { EVENT_NAMES } from '../../../api/event';
-<<<<<<< HEAD
+
 import { Cast, CONST_VECTOR_TYPES } from '../../../core/types/cgpv-types';
-=======
-
-import { Cast, TypeJsonString, TypeJsonNumber, CONST_VECTOR_TYPES } from '../../../core/types/cgpv-types';
->>>>>>> 236406ea
 import { generateId } from '../../../core/utils/utilities';
 
 /**
