<<<<<<< HEAD
=======
/* eslint-disable no-plusplus */
>>>>>>> 2494732a
import L, { LatLngExpression } from 'leaflet';

import { api } from '../../../api/api';
import { EVENT_NAMES } from '../../../api/event';
<<<<<<< HEAD
import { Cast, TypeJSONValue, CONST_VECTOR_TYPES } from '../../../core/types/cgpv-types';
=======
import { CONST_VECTOR_TYPES } from '../../../core/types/cgpv-types';
>>>>>>> 2494732a
import { generateId } from '../../../core/utils/utilities';

/**
 * Class used to manage vector geometries (Polyline, Polygon, Circle, Marker...)
 *
 * @export
 * @class Vector
 */
export class Vector {
  // reference to the map object
  private map: L.Map;

  // used to store geometry groups
  geometryGroups: L.FeatureGroup[] = [];

  // contains all the added geometries
  geometries: L.Layer[] = [];

  // default geometry group name
  defaultGeometryGroupId = 'defaultGeomGroup';

  // index of the active geometry group used to add new geometries in the map
  activeGeometryGroupIndex = 0;

  /**
   * Initialize map, vectors, and listen to add vector events
   *
   * @param {Map} map leaflet map object
   */
  constructor(map: L.Map) {
    this.map = map;

    // create default geometry group
    this.createGeometryGroup(this.defaultGeometryGroupId);

    // listen to add vector events
    api.event.on(
      EVENT_NAMES.EVENT_VECTOR_ADD,
      (payload) => {
        type TypePayloadPoints = LatLngExpression[] | LatLngExpression[][];
        const id = payload.id ? (payload.id as TypeJSONValue as string) : undefined;
        const payloadType = payload.type as TypeJSONValue as string;
        if (payloadType === CONST_VECTOR_TYPES.CIRCLE) {
          this.addCircle(
            payload.latitude as TypeJSONValue as number,
            payload.longitude as TypeJSONValue as number,
            Cast<L.CircleMarkerOptions>(payload.options),
            id as TypeJSONValue as string
          );
        } else if (payloadType === CONST_VECTOR_TYPES.POLYGON) {
          this.addPolygon(
            Cast<TypePayloadPoints | LatLngExpression[][][]>(payload.points),
            Cast<L.CircleMarkerOptions>(payload.options),
            id
          );
        } else if (payloadType === CONST_VECTOR_TYPES.POLYLINE) {
          this.addPolyline(Cast<TypePayloadPoints>(payload.points), Cast<L.CircleMarkerOptions>(payload.options), id);
        } else if (payloadType === CONST_VECTOR_TYPES.MARKER) {
          this.addMarker(
            payload.latitude as TypeJSONValue as number,
            payload.longitude as TypeJSONValue as number,
            Cast<L.CircleMarkerOptions>(payload.options),
            id
          );
        } else if (payloadType === CONST_VECTOR_TYPES.CIRCLE_MARKER) {
          this.addCircleMarker(
            payload.latitude as TypeJSONValue as number,
            payload.longitude as TypeJSONValue as number,
            Cast<L.CircleMarkerOptions>(payload.options),
            id
          );
        }
      },
      map.id
    );

    // listen to outside events to remove geometries
    api.event.on(
      EVENT_NAMES.EVENT_VECTOR_REMOVE,
      (payload) => {
        // remove geometry from outside
        this.deleteGeometry(payload.id as TypeJSONValue as string);
      },
      map.id
    );

    // listen to outside events to turn on geometry groups
    api.event.on(
      EVENT_NAMES.EVENT_VECTOR_ON,
      () => {
        this.turnOnGeometryGroups();
      },
      map.id
    );

    // listen to outside events to turn off geometry groups
    api.event.on(
      EVENT_NAMES.EVENT_VECTOR_OFF,
      () => {
        this.turnOffGeometryGroups();
      },
      map.id
    );
  }

  /**
   * Create a polyline using an array of lat/lng points
   *
   * @param {LatLngExpression[] | LatLngExpression[][]} points points of lat/lng to draw a polyline
   * @param options polyline options including styling
   * @param {string} id an optional id to be used to manage this geometry
   *
   * @returns a geometry containing the id and the created geometry
   */
  addPolyline = (points: LatLngExpression[] | LatLngExpression[][], options: L.PolylineOptions, id?: string): L.Polyline => {
    const lId = generateId(id);

    const polyline = L.polyline(points, { ...options, id: lId });

    polyline.addTo(this.geometryGroups[this.activeGeometryGroupIndex]);

    this.geometries.push(polyline);

    // emit an event that a polyline vector has been added
    api.event.emit(EVENT_NAMES.EVENT_VECTOR_ADDED, this.map.id, {
      ...polyline,
    });

    return polyline;
  };

  /**
   * Create a new polygon
   *
   * @param {LatLngExpression[] | LatLngExpression[][] | LatLngExpression[][][]} points array of points to create the polygon
   * @param {L.PolylineOptions} options polygon options including styling
   * @param {string} id an optional id to be used to manage this geometry
   *
   * @returns a geometry containing the id and the created geometry
   */
  addPolygon = (
    points: LatLngExpression[] | LatLngExpression[][] | LatLngExpression[][][],
    options: L.PolylineOptions,
    id?: string
  ): L.Polygon => {
    const lId = generateId(id);

    const polygon = L.polygon(points, { ...options, id: lId });

    polygon.addTo(this.geometryGroups[this.activeGeometryGroupIndex]);

    this.geometries.push(polygon);

    // emit an event that a polygon vector has been added
    api.event.emit(EVENT_NAMES.EVENT_VECTOR_ADDED, this.map.id, { ...polygon });

    return polygon;
  };

  /**
   * Create a new circle
   *
   * @param {number} latitude the latitude position of the circle
   * @param {number} longitude the longitude position of the circle
   * @param {L.CircleMarkerOptions} options circle options including styling
   * @param {string} id an optional id to be used to manage this geometry
   *
   * @returns a geometry containing the id and the created geometry
   */
  addCircle = (latitude: number, longitude: number, options: L.CircleMarkerOptions, id?: string): L.Circle => {
    const lId = options.id || generateId(id);

    const circle = L.circle([latitude, longitude], { ...options, id: lId });

    this.geometries.push(circle);

    circle.addTo(this.geometryGroups[this.activeGeometryGroupIndex]);

    // emit an event that a circle vector has been added
    api.event.emit(EVENT_NAMES.EVENT_VECTOR_ADDED, this.map.id, { ...circle });

    return circle;
  };

  /**
   * Create a new circle marker
   *
   * @param {number} latitude the latitude position of the circle marker
   * @param {number} longitude the longitude position of the circle marker
   * @param {L.CircleMarkerOptions} options circle marker options including styling
   * @param {string} id an optional id to be used to manage this geometry
   *                 The value from options.id has precedence on the id parameter.
   *
   * @returns a geometry containing the id and the created geometry
   */
  addCircleMarker = (latitude: number, longitude: number, options: L.CircleMarkerOptions, id?: string): L.CircleMarker => {
    const lId = options.id || generateId(id);

    const circleMarker = L.circleMarker([latitude, longitude], {
      ...options,
      id: lId,
    });

    this.geometries.push(circleMarker);

    circleMarker.addTo(this.geometryGroups[this.activeGeometryGroupIndex]);

    // emit an event that a circleMarker vector has been added
    api.event.emit(EVENT_NAMES.EVENT_VECTOR_ADDED, this.map.id, {
      ...circleMarker,
    });

    return circleMarker;
  };

  /**
   * Create a new marker
   *
   * @param {number} latitude the latitude position of the marker
   * @param {number} longitude the longitude position of the marker
   * @param {L.Marker} options marker options including styling
   * @param {string} id an optional id to be used to manage this geometry
   *
   * @returns a geometry containing the id and the created geometry
   */
  addMarker = (latitude: number, longitude: number, options: L.MarkerOptions, id?: string): L.Marker => {
    const idMarker = generateId(id);

    const marker = L.marker([latitude, longitude], {
      ...options,
      id: idMarker,
    });

    this.geometries.push(marker);

    marker.addTo(this.geometryGroups[this.activeGeometryGroupIndex]);

    // emit an event that a marker vector has been added
    api.event.emit(EVENT_NAMES.EVENT_VECTOR_ADDED, this.map.id, { ...marker });

    return marker;
  };

  /**
   * Find a geometry using it's id
   *
   * @param {string} id the id of the geometry to return
   *
   * @returns {L.Layer} a geometry having the specified id
   */
  getGeometry = (id: string): L.Layer => {
    return this.geometries.filter((layer) => layer.id === id)[0];
  };

  /**
   * Delete a geometry using the id and delete it from the groups and the map
   *
   * @param {string} id the id of the geometry to delete
   */
  deleteGeometry = (id: string): void => {
    for (let i = 0; i < this.geometries.length; i++) {
      if (this.geometries[i].id === id) {
        this.deleteGeometryFromGroups(id);

        this.geometries[i].remove();

        this.geometries.splice(i, 1);

        break;
      }
    }
  };

  /**
   * Create a new geometry group to manage multiple geometries at once
   *
   * @param {string} geometryGroupid the id of the group to use when managing this group
   */
  createGeometryGroup = (geometryGroupid: string, options?: L.FeatureGroupOptions): L.FeatureGroup => {
    let featureGroup = this.getGeometryGroup(geometryGroupid);
    if (!featureGroup) {
      const featureGroupOptions = { ...options, id: geometryGroupid };
      featureGroup = L.featureGroup([], featureGroupOptions);
      if (featureGroup.visible) {
        featureGroup.addTo(this.map);
      }
      this.geometryGroups.push(featureGroup);
    }

    return featureGroup;
  };

  /**
   * set the active geometry group (the geometry group used when adding geometries).
   * If id is not specified, use the default geometry group.
   *
   * @param {string} id optional the id of the group to set as active
   */
  setActiveGeometryGroup = (id?: string): void => {
    // if group name not give, add to default group
    const groupId = id || this.defaultGeometryGroupId;
    for (let i = 0; i < this.geometryGroups.length; i++) {
      if (this.geometryGroups[i].id === groupId) {
        this.activeGeometryGroupIndex = i;
        break;
      }
    }
  };

  /**
   * Get the active geometry group
   *
   * @returns {L.FeatureGroup} the active geometry group
   */
  getActiveGeometryGroup = (): L.FeatureGroup => {
    return this.geometryGroups[this.activeGeometryGroupIndex];
  };

  /**
   * Get the geometry group by using the ID specified when the group was created
   * if geometryGroupid is not provided, return the active geometry group
   *
   * @param {string} geometryGroupId the id of the geometry group to return
   *
   * @returns the geomtry group
   */
  getGeometryGroup = (geometryGroupId?: string): L.FeatureGroup => {
    let geometryGroup: L.FeatureGroup;
    if (geometryGroupId) {
      [geometryGroup] = this.geometryGroups.filter((theGeometryGroup) => theGeometryGroup.id === geometryGroupId);
    } else {
      geometryGroup = this.geometryGroups[this.activeGeometryGroupIndex];
    }

    return geometryGroup;
  };

  /**
   * Find the groups that contain the geometry using it's id
   *
   * @param {string} id the id of the geometry
   *
   * @returns {FeatureGroup | null} the groups that contain the geometry
   *                                or null if not found
   */
  getGeometryGroupsByGeometryId = (id: string): L.FeatureGroup[] => {
    const returnValue: L.FeatureGroup[] = [];
    for (let i = 0; i < this.geometryGroups.length; i++) {
      const geometries = this.geometryGroups[i].getLayers();
      for (let j = 0; j < geometries.length; j++) {
        const geometry = geometries[j];
        if (geometry.id === id) returnValue.push(this.geometryGroups[i]);
      }
    }

    return returnValue;
  };

  /**
   * Show the identified geometry group on the map
   * if geometryGroupId is not provided, use the active geometry group
   *
   * @param {string} geometryGroupId optional the id of the group to show on the map
   */
  setGeometryGroupAsVisible = (geometryGroupId?: string): void => {
    const geometryGroup = this.getGeometryGroup(geometryGroupId);
    geometryGroup.addTo(this.map);
    geometryGroup.visible = true;
    geometryGroup.options.visible = true;
  };

  /**
   * hide the identified geometry group from the map
   * if groupId is not provided, use the active geometry group
   *
   * @param {string} geometryGroupId optional the id of the group to show on the map
   */
  setGeometryGroupAsInvisible = (geometryGroupId?: string): void => {
    const geometryGroup = this.getGeometryGroup(geometryGroupId);
    geometryGroup.removeFrom(this.map);
    geometryGroup.visible = false;
    geometryGroup.options.visible = false;
  };

  /**
   * Turn on the geometry groups that are flaged as visible. The visible flag and options
   * remain unchanged, this allow us to turn on and off the geometry groups to temporarily
   * hide them.
   */
  turnOnGeometryGroups = (): void => {
    for (let i = 0; i < this.geometryGroups.length; i++) {
      if (this.geometryGroups[i].visible) this.geometryGroups[i].addTo(this.map);
    }
  };

  /**
   * Turn off the geometry groups that are flaged as visible. The visible flag and options
   * remain unchanged, this allow us to turn on and off the geometry groups to temporarily
   * hide them.
   */
  turnOffGeometryGroups = (): void => {
    for (let i = 0; i < this.geometryGroups.length; i++) {
      if (this.geometryGroups[i].visible) this.geometryGroups[i].removeFrom(this.map);
    }
  };

  /**
   * Add a new geometry to the group whose identifier is equal to geometryGroupId.
   * if geometryGroupId is not provided, use the active geometry group. If the
   * geometry group doesn't exist, create it.
   *
   * @param {L.Layer} geometry the geometry to be added to the group
   * @param {string} geometryGroupId optional id of the group to add the geometry to
   */
  addToGeometryGroup = (geometry: L.Layer, geometryGroupId?: string): void => {
    let geometryGroup: L.FeatureGroup;
    if (geometryGroupId) {
      // create geometry group if it does not exist
      geometryGroup = this.createGeometryGroup(geometryGroupId);
    } else {
      geometryGroup = this.geometryGroups[this.activeGeometryGroupIndex];
    }

    geometryGroup.addLayer(geometry);
  };

  /**
   * Find the groups that the geometry exists in and delete the geometry from those groups
   *
   * @param {string} geometryId the geometry id
   */
  deleteGeometryFromGroups = (geometryId: string): void => {
    const geometry = this.getGeometry(geometryId);
    for (let i = 0; i < this.geometryGroups.length; i++) {
      this.geometryGroups[i].getLayers().forEach((layer) => {
        if (geometry === layer) {
          this.geometryGroups[i].removeLayer(layer);
        }
      });
    }
  };

  /**
   * Delete a specific geometry from a group using the geometry id
   * If geometryGroupid is not provided, the active geometry group is used.
   *
   * @param {string} geometryId the geometry id to be deleted
   * @param {string} geometryGroupid optional group id
   */
  deleteGeometryFromGroup = (geometryId: string, geometryGroupid?: string): void => {
    const geometry = this.getGeometry(geometryId);
    const geometryGroup = this.getGeometryGroup(geometryGroupid);
    geometryGroup.getLayers().forEach((layer) => {
      if (geometry === layer) {
        geometryGroup.removeLayer(layer);
      }
    });
  };

  /**
   * Delete all geometries from the geometry group but keep the group
   * If geometryGroupid is not provided, the active geometry group is used.
   *
   * @param {string} geometryGroupid optional group id
   */
  deleteGeometriesFromGroup = (geometryGroupid?: string): L.FeatureGroup => {
    const geometryGroup = this.getGeometryGroup(geometryGroupid);
    geometryGroup.clearLayers();
    return geometryGroup;
  };

  /**
   * Delete a geometry group and all the geometries from the map.
   * If geometryGroupid is not provided, the active geometry group is used.
   * The default geometry group can't be deleted.
   *
   * @param {string} geometryGroupid optional id of the geometry group to delete
   */
  deleteGeometryGroup = (geometryGroupid?: string): void => {
    const geometryGroup = this.deleteGeometriesFromGroup(geometryGroupid);
    if (geometryGroup.id !== this.defaultGeometryGroupId) {
      for (let i = 0; i < this.geometryGroups.length; i++) {
        if (this.geometryGroups[i].id === geometryGroup.id) {
          this.geometryGroups.splice(i, 1);
        }
      }
    }
  };
}<|MERGE_RESOLUTION|>--- conflicted
+++ resolved
@@ -1,16 +1,8 @@
-<<<<<<< HEAD
-=======
-/* eslint-disable no-plusplus */
->>>>>>> 2494732a
 import L, { LatLngExpression } from 'leaflet';
 
 import { api } from '../../../api/api';
 import { EVENT_NAMES } from '../../../api/event';
-<<<<<<< HEAD
-import { Cast, TypeJSONValue, CONST_VECTOR_TYPES } from '../../../core/types/cgpv-types';
-=======
-import { CONST_VECTOR_TYPES } from '../../../core/types/cgpv-types';
->>>>>>> 2494732a
+import { Cast, TypeJsonString, TypeJSONValue, CONST_VECTOR_TYPES } from '../../../core/types/cgpv-types';
 import { generateId } from '../../../core/utils/utilities';
 
 /**
@@ -51,14 +43,14 @@
       EVENT_NAMES.EVENT_VECTOR_ADD,
       (payload) => {
         type TypePayloadPoints = LatLngExpression[] | LatLngExpression[][];
-        const id = payload.id ? (payload.id as TypeJSONValue as string) : undefined;
-        const payloadType = payload.type as TypeJSONValue as string;
+        const id = payload.id ? (payload.id as TypeJsonString) : undefined;
+        const payloadType = payload.type as TypeJsonString;
         if (payloadType === CONST_VECTOR_TYPES.CIRCLE) {
           this.addCircle(
             payload.latitude as TypeJSONValue as number,
             payload.longitude as TypeJSONValue as number,
             Cast<L.CircleMarkerOptions>(payload.options),
-            id as TypeJSONValue as string
+            id as TypeJsonString
           );
         } else if (payloadType === CONST_VECTOR_TYPES.POLYGON) {
           this.addPolygon(
@@ -92,7 +84,7 @@
       EVENT_NAMES.EVENT_VECTOR_REMOVE,
       (payload) => {
         // remove geometry from outside
-        this.deleteGeometry(payload.id as TypeJSONValue as string);
+        this.deleteGeometry(payload.id as TypeJsonString);
       },
       map.id
     );
