--- conflicted
+++ resolved
@@ -1,13 +1,16 @@
 import L from 'leaflet';
 
 import { getXMLHttpRequest } from '../../../../core/utils/utilities';
-<<<<<<< HEAD
-import { AbstractWebLayersClass, TypeLayerConfig, CONST_LAYER_TYPES } from '../../../../core/types/cgpv-types';
-=======
-import { AbstractWebLayersClass, CONST_LAYER_TYPES, TypeWebLayers, TypeGeoJSONLayer } from '../../../../core/types/cgpv-types';
+import {
+  AbstractWebLayersClass,
+  CONST_LAYER_TYPES,
+  TypeWebLayers,
+  TypeGeoJSONLayer,
+  toJsonObject,
+  Cast,
+} from '../../../../core/types/cgpv-types';
 
 import { api } from '../../../../api/api';
->>>>>>> 236406ea
 
 /**
  * Class used to add geojson layer to the map
@@ -19,29 +22,14 @@
   // layer from leaflet
   layer: L.GeoJSON | null = null;
 
-  // map id
-  #mapId: string;
-
   /**
    * Initialize layer
    *
    * @param {string} mapId the id of the map
    * @param {TypeGeoJSONLayer} layerConfig the layer configuration
    */
-<<<<<<< HEAD
-  constructor(layerConfig: TypeLayerConfig) {
-    super(CONST_LAYER_TYPES.GEOJSON, 'GeoJson Layer', layerConfig);
-=======
   constructor(mapId: string, layerConfig: TypeGeoJSONLayer) {
-    super(
-      CONST_LAYER_TYPES.GEOJSON as TypeWebLayers,
-      layerConfig.name ? layerConfig.name[api.map(mapId).getLanguageCode()] : 'GeoJson Layer',
-      layerConfig,
-      mapId
-    );
-
-    this.#mapId = mapId;
->>>>>>> 236406ea
+    super(CONST_LAYER_TYPES.GEOJSON as TypeWebLayers, layerConfig, mapId);
   }
 
   /**
@@ -51,16 +39,16 @@
    * @return {Promise<L.GeoJSON | null>} layers to add to the map
    */
   add(layer: TypeGeoJSONLayer): Promise<L.GeoJSON | null> {
-    const data = getXMLHttpRequest(layer.url[api.map(this.#mapId).getLanguageCode()]);
+    const data = getXMLHttpRequest(layer.url[api.map(this.mapId).getLanguageCode()]);
 
     const geo = new Promise<L.GeoJSON | null>((resolve) => {
-      data.then((value: string) => {
+      data.then((value) => {
         if (value !== '{}') {
           // parse the json string and convert it to a json object
-          const featureCollection = JSON.parse(value);
+          const featureCollection = toJsonObject(JSON.parse(value));
 
           // add the geojson to the map
-          const geojson = L.geoJSON(featureCollection, {
+          const geojson = L.geoJSON(Cast<GeoJSON.GeoJsonObject>(featureCollection), {
             // TODO classes will be created to style the elements, it may get the info from theming
             // add styling
             style: (feature) => {
@@ -99,9 +87,9 @@
    * @param {number} opacity layer opacity
    */
   setOpacity = (opacity: number) => {
-    type HasSetOpacity = L.GridLayer | L.ImageOverlay | L.SVGOverlay | L.VideoOverlay | L.Tooltip | L.Marker;
-    (this.layer as L.GeoJSON).getLayers().forEach((layer) => {
-      if ((layer as HasSetOpacity).setOpacity) (layer as HasSetOpacity).setOpacity(opacity);
+    type SetOpacityLayers = L.GridLayer | L.ImageOverlay | L.SVGOverlay | L.VideoOverlay | L.Tooltip | L.Marker;
+    this.layer!.getLayers().forEach((layer) => {
+      if ((layer as SetOpacityLayers).setOpacity) (layer as SetOpacityLayers).setOpacity(opacity);
       else if ((layer as L.GeoJSON).setStyle) (layer as L.GeoJSON).setStyle({ opacity, fillOpacity: opacity * 0.2 });
     });
   };
