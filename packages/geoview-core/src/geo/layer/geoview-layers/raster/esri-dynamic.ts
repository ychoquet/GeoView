--- conflicted
+++ resolved
@@ -289,15 +289,9 @@
 
     layerConfig.olLayer = new ImageLayer(imageLayerOptions);
     this.applyViewFilter(layerPath, layerConfig.layerFilter ? layerConfig.layerFilter : '');
-<<<<<<< HEAD
 
     this.addLoadendListener(layerPath, 'image');
 
-=======
-
-    this.addLoadendListener(layerPath, 'image');
-
->>>>>>> 59f2aa05
     return Promise.resolve(layerConfig.olLayer);
   }
 
@@ -764,13 +758,6 @@
       layerPath = parameter1;
       filter = parameter2 as string;
       CombineLegendFilter = parameter3;
-<<<<<<< HEAD
-    } else if (parameter2) {
-      if (typeof parameter2 === 'boolean') {
-        filter = parameter1;
-        CombineLegendFilter = parameter2;
-      } else filter = parameter2;
-=======
     } else if (parameter2 !== undefined) {
       if (typeof parameter2 === 'boolean') {
         filter = parameter1;
@@ -779,7 +766,6 @@
         layerPath = parameter1;
         filter = parameter2;
       }
->>>>>>> 59f2aa05
     } else filter = parameter1;
 
     const layerConfig = this.getLayerConfig(layerPath) as TypeEsriDynamicLayerEntryConfig;
