/* eslint-disable @typescript-eslint/no-unused-vars, no-console, no-param-reassign */
import axios from 'axios';

import ImageLayer from 'ol/layer/Image';
import { Coordinate } from 'ol/coordinate';
import { Pixel } from 'ol/pixel';
import { Options as ImageOptions } from 'ol/layer/BaseImage';
import { ImageWMS } from 'ol/source';
import { Options as SourceOptions } from 'ol/source/ImageWMS';
import WMSCapabilities from 'ol/format/WMSCapabilities';
import { Layer as OlLayer } from 'ol/layer';
import { Extent } from 'ol/extent';
import { transform, transformExtent } from 'ol/proj';

import cloneDeep from 'lodash/cloneDeep';

import { Cast, toJsonObject, TypeJsonArray, TypeJsonObject } from '@/core/types/global-types';
import {
  AbstractGeoViewLayer,
  CONST_LAYER_TYPES,
  TypeLegend,
  TypeWmsLegend,
  TypeWmsLegendStyle,
} from '@/geo/layer/geoview-layers/abstract-geoview-layers';
import { AbstractGeoViewRaster, TypeBaseRasterLayer } from '@/geo/layer/geoview-layers/raster/abstract-geoview-raster';
import {
  TypeLayerEntryConfig,
  TypeGeoviewLayerConfig,
  TypeListOfLayerEntryConfig,
  layerEntryIsGroupLayer,
  TypeLayerGroupEntryConfig,
  TypeBaseLayerEntryConfig,
  TypeOgcWmsLayerEntryConfig,
} from '@/geo/map/map-schema-types';
import { TypeFeatureInfoEntry, TypeArrayOfFeatureInfoEntries } from '@/api/events/payloads';
import { getLocalizedValue, getMinOrMaxExtents, xmlToJson, showError, replaceParams, getLocalizedMessage } from '@/core/utils/utilities';
import { api } from '@/app';
import { Layer } from '@/geo/layer/layer';
import { MapEventProcessor } from '@/api/event-processors/event-processor-children/map-event-processor';

export interface TypeWMSLayerConfig extends Omit<TypeGeoviewLayerConfig, 'listOfLayerEntryConfig'> {
  geoviewLayerType: 'ogcWms';
  listOfLayerEntryConfig: TypeOgcWmsLayerEntryConfig[];
}

/** *****************************************************************************************************************************
 * type guard function that redefines a TypeGeoviewLayerConfig as a TypeWMSLayerConfig if the geoviewLayerType attribute of the
 * verifyIfLayer parameter is WMS. The type ascention applies only to the true block of the if clause that use this function.
 *
 * @param {TypeGeoviewLayerConfig} verifyIfLayer Polymorphic object to test in order to determine if the type ascention is valid.
 *
 * @returns {boolean} true if the type ascention is valid.
 */
export const layerConfigIsWMS = (verifyIfLayer: TypeGeoviewLayerConfig): verifyIfLayer is TypeWMSLayerConfig => {
  return verifyIfLayer?.geoviewLayerType === CONST_LAYER_TYPES.WMS;
};

/** *****************************************************************************************************************************
 * type guard function that redefines an AbstractGeoViewLayer as a WMS if the type attribute of the verifyIfGeoViewLayer
 * parameter is WMS. The type ascention applies only to the true block of the if clause that use this function.
 *
 * @param {AbstractGeoViewLayer} verifyIfGeoViewLayer Polymorphic object to test in order to determine if the type ascention is
 * valid.
 *
 * @returns {boolean} true if the type ascention is valid.
 */
export const geoviewLayerIsWMS = (verifyIfGeoViewLayer: AbstractGeoViewLayer): verifyIfGeoViewLayer is WMS => {
  return verifyIfGeoViewLayer?.type === CONST_LAYER_TYPES.WMS;
};

/** *****************************************************************************************************************************
 * type guard function that redefines a TypeLayerEntryConfig as a TypeOgcWmsLayerEntryConfig if the geoviewLayerType attribute of the
 * verifyIfGeoViewEntry.geoviewRootLayer attribute is WMS. The type ascention applies only to the true block of
 * the if clause that use this function.
 *
 * @param {TypeLayerEntryConfig} verifyIfGeoViewEntry Polymorphic object to test in order to determine if the type ascention is
 * valid.
 *
 * @returns {boolean} true if the type ascention is valid.
 */
export const geoviewEntryIsWMS = (verifyIfGeoViewEntry: TypeLayerEntryConfig): verifyIfGeoViewEntry is TypeOgcWmsLayerEntryConfig => {
  return verifyIfGeoViewEntry?.geoviewRootLayer?.geoviewLayerType === CONST_LAYER_TYPES.WMS;
};

// ******************************************************************************************************************************
// ******************************************************************************************************************************
/** *****************************************************************************************************************************
 * A class to add wms layer.
 *
 * @exports
 * @class WMS
 */
// ******************************************************************************************************************************
export class WMS extends AbstractGeoViewRaster {
  WMSStyles: string[];

  /** ***************************************************************************************************************************
   * Initialize layer
   * @param {string} mapId the id of the map
   * @param {TypeWMSLayerConfig} layerConfig the layer configuration
   */
  constructor(mapId: string, layerConfig: TypeWMSLayerConfig) {
    super(CONST_LAYER_TYPES.WMS, layerConfig, mapId);
    this.WMSStyles = [];
  }

  /** ***************************************************************************************************************************
   * This method reads the service metadata from the metadataAccessPath.
   *
   * @returns {Promise<void>} A promise that the execution is completed.
   */
  protected async fetchServiceMetadata(): Promise<void> {
    this.setLayerPhase('fetchServiceMetadata');
    const metadataUrl = getLocalizedValue(this.metadataAccessPath, this.mapId);
    if (metadataUrl) {
      const metadataAccessPathIsXmlFile = metadataUrl.slice(-4).toLowerCase() === '.xml';
      if (metadataAccessPathIsXmlFile) {
        // XML metadata is a special case that does not use GetCapabilities to get the metadata
        await this.fetchXmlServiceMetadata(metadataUrl);
      } else {
        const layerConfigsToQuery = this.getLayersToQuery();
        if (layerConfigsToQuery.length === 0) {
          // Use GetCapabilities to get the metadata
          try {
            const metadata = await this.getServiceMetadata(`${metadataUrl}?service=WMS&version=1.3.0&request=GetCapabilities`);
            this.metadata = metadata;
            this.processMetadataInheritance();
          } catch (error) {
            console.log(`Unable to read service metadata for GeoView layer ${this.geoviewLayerId} of map ${this.mapId}.`);
          }
        } else {
          // Uses GetCapabilities to get the metadata. However, to allow geomet metadata to be retrieved using the non-standard
          // "Layers" parameter on the command line, we need to process each layer individually and merge all layer metadata at
          // the end. Even though the "Layers" parameter is ignored by other WMS servers, the drawback of this method is
          // sending unnecessary requests while only one GetCapabilities could be used when the server publishes a small set of
          // metadata. Which is not the case for the Geomet service.
          const promisedArrayOfMetadata: Promise<TypeJsonObject | null>[] = [];
          let i: number;
          layerConfigsToQuery.forEach((layerConfig: TypeLayerEntryConfig, layerIndex: number) => {
            for (i = 0; layerConfigsToQuery[i].layerId !== layerConfig.layerId; i++);
            if (i === layerIndex)
              // This is the first time we execute this query
              promisedArrayOfMetadata.push(
                this.getServiceMetadata(`${metadataUrl}?service=WMS&version=1.3.0&request=GetCapabilities&Layers=${layerConfig.layerId}`)
              );
            // query already done. Use previous returned value
            else promisedArrayOfMetadata.push(promisedArrayOfMetadata[i]);
          });
          try {
            const arrayOfMetadata = await Promise.all(promisedArrayOfMetadata);
            for (i = 0; i < arrayOfMetadata.length && !arrayOfMetadata[i]?.Capability; i++)
              this.setLayerStatus('error', Layer.getLayerPath(layerConfigsToQuery[i]));
            this.metadata = i < arrayOfMetadata.length ? arrayOfMetadata[i] : null;
            if (this.metadata) {
              for (i++; i < arrayOfMetadata.length; i++) {
                if (!arrayOfMetadata[i]?.Capability) this.setLayerStatus('error', Layer.getLayerPath(layerConfigsToQuery[i]));
                else if (!this.getLayerMetadataEntry(layerConfigsToQuery[i].layerId)) {
                  const metadataLayerPathToAdd = this.getMetadataLayerPath(
                    layerConfigsToQuery[i].layerId,
                    arrayOfMetadata[i]!.Capability.Layer
                  );
                  this.addLayerToMetadataInstance(
                    metadataLayerPathToAdd,
                    this.metadata?.Capability?.Layer,
                    arrayOfMetadata[i]!.Capability.Layer
                  );
                }
              }
            }
            this.processMetadataInheritance();
          } catch (error) {
            this.setAllLayerStatusToError(this.listOfLayerEntryConfig, 'Unable to read metadata');
          }
        }
      }
    } else {
      this.setAllLayerStatusToError(this.listOfLayerEntryConfig, 'Unable to read metadata');
    }
  }

  /** ***************************************************************************************************************************
   * This method reads the service metadata using a GetCapabilities request.
   *
   * @param {string} metadataUrl The GetCapabilities query to execute
   *
   * @returns {Promise<void>} A promise that the execution is completed.
   */
  private async getServiceMetadata(url: string): Promise<TypeJsonObject | null> {
    try {
      const response = await fetch(url);
      const capabilitiesString = await response.text();
      const parser = new WMSCapabilities();
      const metadata: TypeJsonObject = parser.read(capabilitiesString);
      return metadata;
    } catch (error) {
      this.setAllLayerStatusToError(this.listOfLayerEntryConfig, 'Unable to read metadata');
      return null;
    }
  }

  /** ***************************************************************************************************************************
   * This method reads the service metadata from a XML metadataAccessPath.
   *
   * @param {string} metadataUrl The localized value of the metadataAccessPath
   *
   * @returns {Promise<void>} A promise that the execution is completed.
   */
  private async fetchXmlServiceMetadata(metadataUrl: string): Promise<void> {
    this.setLayerPhase('fetchXmlServiceMetadata');
    try {
      const parser = new WMSCapabilities();
      const response = await fetch(metadataUrl);
      const capabilitiesString = await response.text();
      this.metadata = parser.read(capabilitiesString);
      if (this.metadata) {
        this.processMetadataInheritance();
        const metadataAccessPath = this.metadata.Capability.Request.GetMap.DCPType[0].HTTP.Get.OnlineResource as string;
        this.metadataAccessPath.en = metadataAccessPath;
        this.metadataAccessPath.fr = metadataAccessPath;
        const dataAccessPath = this.metadata.Capability.Request.GetMap.DCPType[0].HTTP.Get.OnlineResource as string;
        const setDataAccessPath = (listOfLayerEntryConfig: TypeListOfLayerEntryConfig) => {
          listOfLayerEntryConfig.forEach((layerConfig) => {
            if (layerEntryIsGroupLayer(layerConfig)) setDataAccessPath(layerConfig.listOfLayerEntryConfig);
            else {
              layerConfig.source!.dataAccessPath!.en = dataAccessPath;
              layerConfig.source!.dataAccessPath!.fr = dataAccessPath;
            }
          });
        };
        setDataAccessPath(this.listOfLayerEntryConfig);
      } else {
        this.setAllLayerStatusToError(this.listOfLayerEntryConfig, 'Unable to read metadata');
      }
    } catch (error) {
      this.setAllLayerStatusToError(this.listOfLayerEntryConfig, 'Unable to read metadata');
    }
  }

  /** ***************************************************************************************************************************
   * This method find the layer path that lead to the layer identified by the layerName. Values stored in the array tell us which
   * direction to use to get to the layer. A value of -1 tells us that the Layer property is an object. Other values tell us that
   * the Layer property is an array and the value is the index to follow. If the layer can not be found, the returned value is
   * an empty array.
   *
   * @param {string} layerName The layer name to be found
   * @param {TypeJsonObject} layerProperty The layer property from the metadata
   * @param {number[]} pathToTheLayerProperty The path leading to the parent of the layerProperty parameter
   *
   * @returns {number[]} An array containing the path to the layer or [] if not found.
   */
  private getMetadataLayerPath(layerName: string, layerProperty: TypeJsonObject, pathToTheParentLayer: number[] = []): number[] {
    const newLayerPath = [...pathToTheParentLayer];
    if (Array.isArray(layerProperty)) {
      for (let i = 0; i < layerProperty.length; i++) {
        newLayerPath.push(i);
        if ('Name' in layerProperty[i] && layerProperty[i].Name === layerName) return newLayerPath;
        if ('Layer' in layerProperty[i]) {
          return this.getMetadataLayerPath(layerName, layerProperty[i].Layer, newLayerPath);
        }
      }
    } else {
      newLayerPath.push(-1);
      if ('Name' in layerProperty && layerProperty.Name === layerName) return newLayerPath;
      if ('Layer' in layerProperty) {
        return this.getMetadataLayerPath(layerName, layerProperty.Layer, newLayerPath);
      }
    }
    return [];
  }

  /** ***************************************************************************************************************************
   * This method merge the layer identified by the path stored in the metadataLayerPathToAdd array to the metadata property of
   * the WMS instance. Values stored in the path array tell us which direction to use to get to the layer. A value of -1 tells us
   * that the Layer property is an object. In this case, it is assumed that the metadata objects at this level only differ by the
   * layer property to add. Other values tell us that the Layer property is an array and the value is the index to follow. If at
   * this level in the path the layers have the same name, we move to the next level. Otherwise, the layer can be added.
   *
   * @param {number[]} metadataLayerPathToAdd The layer name to be found
   * @param {TypeJsonObject | undefined} metadataLayer The metadata layer that will receive the new layer
   * @param {TypeJsonObject} layerToAdd The layer property to add
   */
  private addLayerToMetadataInstance(
    metadataLayerPathToAdd: number[],
    metadataLayer: TypeJsonObject | undefined,
    layerToAdd: TypeJsonObject
  ) {
    if (metadataLayerPathToAdd.length === 0 || !metadataLayer) return;
    if (metadataLayerPathToAdd[0] === -1)
      this.addLayerToMetadataInstance(metadataLayerPathToAdd.slice(1), metadataLayer.Layer, layerToAdd.Layer);
    else {
      let i: number;
      const metadataLayerFound = (metadataLayer as TypeJsonArray).find(
        (layerEntry) => layerEntry.Name === layerToAdd[metadataLayerPathToAdd[0]].Name
      );
      if (metadataLayerFound)
        this.addLayerToMetadataInstance(
          metadataLayerPathToAdd.slice(1),
          metadataLayerFound.Layer,
          layerToAdd[metadataLayerPathToAdd[0]].Layer
        );
      else (metadataLayer as TypeJsonArray).push(layerToAdd[metadataLayerPathToAdd[0]]);
    }
  }

  /** ***************************************************************************************************************************
   * This method reads the layer identifiers from the configuration to create an array that will be used in the GetCapabilities.
   *
   * @returns {TypeLayerEntryConfig[]} The array of layer configurations.
   */
  private getLayersToQuery(): TypeLayerEntryConfig[] {
    const arrayOfLayerIds: TypeLayerEntryConfig[] = [];
    const gatherLayerIds = (listOfLayerEntryConfig = this.listOfLayerEntryConfig) => {
      if (listOfLayerEntryConfig.length) {
        listOfLayerEntryConfig.forEach((layerConfig) => {
          if (layerEntryIsGroupLayer(layerConfig)) gatherLayerIds(layerConfig.listOfLayerEntryConfig);
          else arrayOfLayerIds.push(layerConfig);
        });
      }
    };
    gatherLayerIds();
    return arrayOfLayerIds;
  }

  /** ***************************************************************************************************************************
   * This method propagate the WMS metadata inherited values.
   *
   * @param {TypeJsonObject} parentLayer The parent layer that contains the inherited values
   * @param {TypeJsonObject | undefined} layer The layer property from the metadata that will inherit the values
   */
  private processMetadataInheritance(parentLayer?: TypeJsonObject, layer: TypeJsonObject | undefined = this.metadata?.Capability?.Layer) {
    if (parentLayer && layer) {
      // Table 7 — Inheritance of Layer properties specified in the standard with 'replace' behaviour.
      if (layer.EX_GeographicBoundingBox === undefined) layer.EX_GeographicBoundingBox = parentLayer.EX_GeographicBoundingBox;
      if (layer.queryable === undefined) layer.queryable = parentLayer.queryable;
      if (layer.cascaded === undefined) layer.cascaded = parentLayer.cascaded;
      if (layer.opaque === undefined) layer.opaque = parentLayer.opaque;
      if (layer.noSubsets === undefined) layer.noSubsets = parentLayer.noSubsets;
      if (layer.fixedWidth === undefined) layer.fixedWidth = parentLayer.fixedWidth;
      if (layer.fixedHeight === undefined) layer.fixedHeight = parentLayer.fixedHeight;
      if (layer.MinScaleDenominator === undefined) layer.MinScaleDenominator = parentLayer.MinScaleDenominator;
      if (layer.MaxScaleDenominator === undefined) layer.MaxScaleDenominator = parentLayer.MaxScaleDenominator;
      if (layer.BoundingBox === undefined) layer.BoundingBox = parentLayer.BoundingBox;
      if (layer.Dimension === undefined) layer.Dimension = parentLayer.Dimension;
      if (layer.Attribution === undefined) layer.Attribution = parentLayer.Attribution;
      if (layer.MaxScaleDenominator === undefined) layer.MaxScaleDenominator = parentLayer.MaxScaleDenominator;
      if (layer.MaxScaleDenominator === undefined) layer.MaxScaleDenominator = parentLayer.MaxScaleDenominator;
      // Table 7 — Inheritance of Layer properties specified in the standard with 'add' behaviour.
      // AuthorityURL inheritance is not implemented in the following code.
      if (parentLayer.Style) {
        if (!layer.Style as TypeJsonArray) (layer.Style as TypeJsonArray) = [];
        (parentLayer.Style as TypeJsonArray).forEach((parentStyle) => {
          const styleFound = (layer.Style as TypeJsonArray).find((styleEntry) => styleEntry.Name === parentStyle.Name);
          if (!styleFound) (layer.Style as TypeJsonArray).push(parentStyle);
        });
      }
      if (parentLayer.CRS) {
        if (!layer.CRS as TypeJsonArray) (layer.CRS as TypeJsonArray) = [];
        (parentLayer.CRS as TypeJsonArray).forEach((parentCRS) => {
          const crsFound = (layer.CRS as TypeJsonArray).find((crsEntry) => crsEntry.Name === parentCRS);
          if (!crsFound) (layer.CRS as TypeJsonArray).push(parentCRS);
        });
      }
    }
    if (layer?.Layer !== undefined) (layer.Layer as TypeJsonArray).forEach((subLayer) => this.processMetadataInheritance(layer, subLayer));
  }

  /** ***************************************************************************************************************************
   * This method recursively validates the configuration of the layer entries to ensure that each layer is correctly defined.
   *
   * @param {TypeListOfLayerEntryConfig} listOfLayerEntryConfig The list of layer entries configuration to validate.
   */
  protected validateListOfLayerEntryConfig(listOfLayerEntryConfig: TypeListOfLayerEntryConfig) {
    this.setLayerPhase('validateListOfLayerEntryConfig');
    listOfLayerEntryConfig.forEach((layerConfig: TypeLayerEntryConfig) => {
      const layerPath = Layer.getLayerPath(layerConfig);
      if (layerEntryIsGroupLayer(layerConfig)) {
        this.validateListOfLayerEntryConfig(layerConfig.listOfLayerEntryConfig!);
        if (!layerConfig?.listOfLayerEntryConfig?.length) {
          this.layerLoadError.push({
            layer: layerPath,
            consoleMessage: `Empty layer group (mapId:  ${this.mapId}, layerPath: ${layerPath})`,
          });
          this.setLayerStatus('error', layerPath);
        }
        return;
      }

      if ((layerConfig as TypeBaseLayerEntryConfig).layerStatus !== 'error') {
        this.setLayerStatus('loading', layerPath);

        const layerFound = this.getLayerMetadataEntry(layerConfig.layerId);
        if (!layerFound) {
          this.layerLoadError.push({
            layer: layerPath,
            consoleMessage: `Layer metadata not found (mapId:  ${this.mapId}, layerPath: ${layerPath})`,
          });
          this.setLayerStatus('error', layerPath);
          return;
        }

        if ('Layer' in layerFound) {
          this.createGroupLayer(layerFound, layerConfig as TypeBaseLayerEntryConfig);
          return;
        }

        if (!layerConfig.layerName)
          layerConfig.layerName = {
            en: layerFound.Title as string,
            fr: layerFound.Title as string,
          };
      }
    });
  }

  /** ***************************************************************************************************************************
   * This method create recursively dynamic group layers from the service metadata.
   *
   * @param {TypeJsonObject} layer The dynamic group layer metadata.
   * @param {TypeBaseLayerEntryConfig} layerConfig The layer configurstion associated to the dynamic group.
   */
  private createGroupLayer(layer: TypeJsonObject, layerConfig: TypeBaseLayerEntryConfig) {
    const layerPath = Layer.getLayerPath(layerConfig);
    const newListOfLayerEntryConfig: TypeListOfLayerEntryConfig = [];
    const arrayOfLayerMetadata = Array.isArray(layer.Layer) ? layer.Layer : ([layer.Layer] as TypeJsonArray);

    arrayOfLayerMetadata.forEach((subLayer) => {
      const subLayerEntryConfig: TypeLayerEntryConfig = cloneDeep(layerConfig);
      subLayerEntryConfig.parentLayerConfig = Cast<TypeLayerGroupEntryConfig>(layerConfig);
      subLayerEntryConfig.layerId = subLayer.Name as string;
      subLayerEntryConfig.layerName = {
        en: subLayer.Title as string,
        fr: subLayer.Title as string,
      };
      newListOfLayerEntryConfig.push(subLayerEntryConfig);
      api.maps[this.mapId].layer.registerLayerConfig(subLayerEntryConfig);
    });

    if (this.registerToLayerSetListenerFunctions[layerPath]) this.unregisterFromLayerSets(layerConfig);
    const switchToGroupLayer = Cast<TypeLayerGroupEntryConfig>(layerConfig);
    delete layerConfig.layerStatus;
    switchToGroupLayer.entryType = 'group';
    switchToGroupLayer.layerName = {
      en: layer.Title as string,
      fr: layer.Title as string,
    };
    switchToGroupLayer.isMetadataLayerGroup = true;
    switchToGroupLayer.listOfLayerEntryConfig = newListOfLayerEntryConfig;
    this.validateListOfLayerEntryConfig(newListOfLayerEntryConfig);
  }

  /** ****************************************************************************************************************************
   * This method search recursively the layerId in the layer entry of the capabilities.
   *
   * @param {string} layerId The layer identifier that must exists on the server.
   * @param {TypeJsonObject | undefined} layer The layer entry from the capabilities that will be searched.
   *
   * @returns {TypeJsonObject | null} The found layer from the capabilities or null if not found.
   */
  private getLayerMetadataEntry(
    layerId: string,
    layer: TypeJsonObject | undefined = this.metadata?.Capability?.Layer
  ): TypeJsonObject | null {
    if (!layer) return null;
    if ('Name' in layer && (layer.Name as string) === layerId) return layer;
    if ('Layer' in layer) {
      if (Array.isArray(layer.Layer)) {
        for (let i = 0; i < layer.Layer.length; i++) {
          const layerFound = this.getLayerMetadataEntry(layerId, layer.Layer[i]);
          if (layerFound) return layerFound;
        }
        return null;
      }
      return this.getLayerMetadataEntry(layerId, layer.Layer);
    }
    return null;
  }

  /** ****************************************************************************************************************************
   * This method creates a GeoView WMS layer using the definition provided in the layerConfig parameter.
   *
   * @param {TypeBaseLayerEntryConfig} layerConfig Information needed to create the GeoView layer.
   *
   * @returns {TypeBaseRasterLayer | null} The GeoView raster layer that has been created.
   */
  protected processOneLayerEntry(layerConfig: TypeBaseLayerEntryConfig): Promise<TypeBaseRasterLayer | null> {
    const promisedVectorLayer = new Promise<TypeBaseRasterLayer | null>((resolve) => {
      const layerPath = Layer.getLayerPath(layerConfig);
      this.setLayerPhase('processOneLayerEntry', layerPath);
      if (geoviewEntryIsWMS(layerConfig)) {
        const layerCapabilities = this.getLayerMetadataEntry(layerConfig.layerId);
        if (layerCapabilities) {
          const dataAccessPath = getLocalizedValue(layerConfig.source.dataAccessPath, this.mapId)!;

          let styleToUse = '';
          if (Array.isArray(layerConfig.source?.style) && layerConfig.source?.style) {
            styleToUse = layerConfig.source?.style[0];
          } else if (layerConfig.source.style) {
            styleToUse = layerConfig.source?.style as string;
          } else if (layerCapabilities.Style) {
            styleToUse = layerCapabilities.Style[0].Name as string;
          }

          if (Array.isArray(layerConfig.source?.style)) {
            this.WMSStyles = layerConfig.source.style;
          } else if ((layerCapabilities.Style.length as number) > 1) {
            this.WMSStyles = [];
            for (let i = 0; i < (layerCapabilities.Style.length as number); i++) {
              this.WMSStyles.push(layerCapabilities.Style[i].Name as string);
            }
          } else this.WMSStyles = [styleToUse];

          const sourceOptions: SourceOptions = {
            url: dataAccessPath.endsWith('?') ? dataAccessPath : `${dataAccessPath}?`,
            params: { LAYERS: layerConfig.layerId, STYLES: styleToUse },
          };

          sourceOptions.attributions = this.attributions;
          sourceOptions.serverType = layerConfig.source.serverType;
          if (layerConfig.source.crossOrigin) {
            sourceOptions.crossOrigin = layerConfig.source.crossOrigin;
          } else {
            sourceOptions.crossOrigin = 'Anonymous';
          }
          if (layerConfig.source.projection) sourceOptions.projection = `EPSG:${layerConfig.source.projection}`;

          const imageLayerOptions: ImageOptions<ImageWMS> = {
            source: new ImageWMS(sourceOptions),
            properties: { layerCapabilities, layerConfig },
          };
          // layerConfig.initialSettings cannot be undefined because config-validation set it to {} if it is undefined.
          if (layerConfig.initialSettings?.className !== undefined) imageLayerOptions.className = layerConfig.initialSettings?.className;
          if (layerConfig.initialSettings?.extent !== undefined) imageLayerOptions.extent = layerConfig.initialSettings?.extent;
          if (layerConfig.initialSettings?.maxZoom !== undefined) imageLayerOptions.maxZoom = layerConfig.initialSettings?.maxZoom;
          if (layerConfig.initialSettings?.minZoom !== undefined) imageLayerOptions.minZoom = layerConfig.initialSettings?.minZoom;
          if (layerConfig.initialSettings?.opacity !== undefined) imageLayerOptions.opacity = layerConfig.initialSettings?.opacity;
          if (layerConfig.initialSettings?.visible !== undefined)
            imageLayerOptions.visible = layerConfig.initialSettings?.visible === 'yes' || layerConfig.initialSettings?.visible === 'always';

          layerConfig.olLayer = new ImageLayer(imageLayerOptions);
          this.applyViewFilter(layerPath, layerConfig.layerFilter ? layerConfig.layerFilter : '');

          this.addLoadendListener(layerPath, 'image');

          resolve(layerConfig.olLayer);
        } else {
          const message = replaceParams(
            [layerConfig.layerId, this.geoviewLayerId],
            getLocalizedMessage(this.mapId, 'validation.layer.notfound')
          );
          showError(this.mapId, message);

          resolve(null);
        }
      }
    });
    return promisedVectorLayer;
  }

  /** ***************************************************************************************************************************
   * This method is used to process the layer's metadata. It will fill the empty fields of the layer's configuration (renderer,
   * initial settings, fields and aliases).
   *
   * @param {TypeLayerEntryConfig} layerConfig The layer entry configuration to process.
   *
   * @returns {Promise<void>} A promise that the layer configuration has its metadata processed.
   */
  protected processLayerMetadata(layerConfig: TypeLayerEntryConfig): Promise<void> {
    const promiseOfExecution = new Promise<void>((resolve) => {
      if (geoviewEntryIsWMS(layerConfig)) {
        const layerCapabilities = this.getLayerMetadataEntry(layerConfig.layerId)!;
        this.layerMetadata[Layer.getLayerPath(layerConfig)] = layerCapabilities;
        if (layerCapabilities) {
          if (layerCapabilities.Attribution) this.attributions.push(layerCapabilities.Attribution.Title as string);
          if (!layerConfig.source.featureInfo) layerConfig.source.featureInfo = { queryable: !!layerCapabilities.queryable };
          // ! TODO: The solution implemented in the following lines is not right. scale and zoom are not the same things.
          // if (layerConfig.initialSettings?.minZoom === undefined && layerCapabilities.MinScaleDenominator !== undefined)
          //   layerConfig.initialSettings.minZoom = layerCapabilities.MinScaleDenominator as number;
          // if (layerConfig.initialSettings?.maxZoom === undefined && layerCapabilities.MaxScaleDenominator !== undefined)
          //   layerConfig.initialSettings.maxZoom = layerCapabilities.MaxScaleDenominator as number;
          if (layerConfig.initialSettings?.extent)
            layerConfig.initialSettings.extent = transformExtent(
              layerConfig.initialSettings.extent,
              'EPSG:4326',
              `EPSG:${MapEventProcessor.getMapState(this.mapId).currentProjection}`
            );

          if (!layerConfig.initialSettings?.bounds && layerCapabilities.EX_GeographicBoundingBox) {
            layerConfig.initialSettings!.bounds = layerCapabilities.EX_GeographicBoundingBox as Extent;
          }

          if (layerCapabilities.Dimension) {
            const temporalDimension: TypeJsonObject | undefined = (layerCapabilities.Dimension as TypeJsonArray).find(
              (dimension) => dimension.name === 'time'
            );
            if (temporalDimension) this.processTemporalDimension(temporalDimension, layerConfig);
          }
        }
      }
      resolve();
    });
    return promiseOfExecution;
  }

  /** ***************************************************************************************************************************
   * This method will create a Geoview temporal dimension if it existds in the service metadata
   * @param {TypeJsonObject} wmsTimeDimension The WMS time dimension object
   * @param {TypeOgcWmsLayerEntryConfig} layerConfig The layer entry to configure
   */
  protected processTemporalDimension(wmsTimeDimension: TypeJsonObject, layerConfig: TypeOgcWmsLayerEntryConfig) {
    if (wmsTimeDimension !== undefined) {
      this.layerTemporalDimension[Layer.getLayerPath(layerConfig)] = api.dateUtilities.createDimensionFromOGC(wmsTimeDimension);
    }
  }

  /** ***************************************************************************************************************************
   * Return feature information for all the features around the provided Pixel.
   *
   * @param {Coordinate} location The pixel coordinate that will be used by the query.
   * @param {string} layerPath The layer path to the layer's configuration.
   *
   * @returns {Promise<TypeArrayOfFeatureInfoEntries>} The feature info table.
   */
  protected getFeatureInfoAtPixel(location: Pixel, layerPath: string): Promise<TypeArrayOfFeatureInfoEntries> {
    const { map } = api.maps[this.mapId];
    return this.getFeatureInfoAtCoordinate(map.getCoordinateFromPixel(location), layerPath);
  }

  /** ***************************************************************************************************************************
   * Return feature information for all the features around the provided projection coordinate.
   *
   * @param {Coordinate} location The coordinate that will be used by the query.
   * @param {string} layerPath The layer path to the layer's configuration.
   *
   * @returns {Promise<TypeArrayOfFeatureInfoEntries>} The promised feature info table.
   */
  protected getFeatureInfoAtCoordinate(location: Coordinate, layerPath: string): Promise<TypeArrayOfFeatureInfoEntries> {
    const convertedLocation = transform(location, `EPSG:${MapEventProcessor.getMapState(this.mapId).currentProjection}`, 'EPSG:4326');
    return this.getFeatureInfoAtLongLat(convertedLocation, layerPath);
  }

  /** ***************************************************************************************************************************
   * Return feature information for all the features around the provided coordinate.
   *
   * @param {Coordinate} lnglat The coordinate that will be used by the query.
   * @param {string} layerPath The layer path to the layer's configuration.
   *
   * @returns {Promise<TypeArrayOfFeatureInfoEntries>} The promised feature info table.
   */
  protected async getFeatureInfoAtLongLat(lnglat: Coordinate, layerPath: string): Promise<TypeArrayOfFeatureInfoEntries> {
    try {
      const layerConfig = this.getLayerConfig(layerPath) as TypeOgcWmsLayerEntryConfig;
      if (!this.getVisible(layerPath) || !layerConfig.olLayer) return [];

      const viewResolution = api.maps[this.mapId].getView().getResolution() as number;
      const crs = `EPSG:${MapEventProcessor.getMapState(this.mapId).currentProjection}`;
      const clickCoordinate = transform(lnglat, 'EPSG:4326', crs);
      if (
        lnglat[0] < layerConfig.initialSettings!.bounds![0] ||
        layerConfig.initialSettings!.bounds![2] < lnglat[0] ||
        lnglat[1] < layerConfig.initialSettings!.bounds![1] ||
        layerConfig.initialSettings!.bounds![3] < lnglat[1]
      )
        return [];

      const wmsSource = (layerConfig.olLayer as OlLayer).getSource() as ImageWMS;
      let infoFormat = 'text/xml';
      if (!(this.metadata!.Capability.Request.GetFeatureInfo.Format as TypeJsonArray).includes('text/xml' as TypeJsonObject))
        if ((this.metadata!.Capability.Request.GetFeatureInfo.Format as TypeJsonArray).includes('text/plain' as TypeJsonObject))
          infoFormat = 'text/plain';
        else throw new Error('Parameter info_format of GetFeatureInfo only support text/xml and text/plain for WMS services.');

      const featureInfoUrl = wmsSource.getFeatureInfoUrl(clickCoordinate, viewResolution, crs, {
        INFO_FORMAT: infoFormat,
      });
      if (featureInfoUrl) {
        let featureMember: TypeJsonObject | undefined;
        const response = await axios(featureInfoUrl);
        if (infoFormat === 'text/xml') {
          const xmlDomResponse = new DOMParser().parseFromString(response.data, 'text/xml');
          const jsonResponse = xmlToJson(xmlDomResponse);
          // ! TODO: We should use a WMS format setting in the schema to decide what feature info response interpreter to use
          // ! For the moment, we try to guess the response format based on properties returned from the query
          const featureCollection = this.getAttribute(jsonResponse, 'FeatureCollection');
          if (featureCollection) featureMember = this.getAttribute(featureCollection, 'featureMember');
          else {
            const featureInfoResponse = this.getAttribute(jsonResponse, 'GetFeatureInfoResponse');
            if (featureInfoResponse?.Layer) {
              featureMember = {};
              const layerName =
                featureInfoResponse.Layer['@attributes'] && featureInfoResponse.Layer['@attributes'].name
                  ? (featureInfoResponse.Layer['@attributes'].name as string)
                  : 'undefined';
              featureMember['Layer name'] = toJsonObject({ '#text': layerName });
              if (featureInfoResponse.Layer.Attribute && featureInfoResponse.Layer.Attribute['@attributes']) {
                const fieldName = featureInfoResponse.Layer.Attribute['@attributes'].name
                  ? (featureInfoResponse.Layer.Attribute['@attributes'].name as string)
                  : 'undefined';
                const fieldValue = featureInfoResponse.Layer.Attribute['@attributes'].value
                  ? (featureInfoResponse.Layer.Attribute['@attributes'].value as string)
                  : 'undefined';
                featureMember[fieldName] = toJsonObject({ '#text': fieldValue });
              }
            }
          }
        } else featureMember = { plain_text: { '#text': response.data } };
        if (featureMember) {
          const featureInfoResult = this.formatWmsFeatureInfoResult(featureMember, layerConfig, clickCoordinate);
          return featureInfoResult;
        }
      }
      return [];
    } catch (error) {
      console.log(error);
      return [];
    }
  }

  /** ***************************************************************************************************************************
   * Get the legend image URL of a layer from the capabilities. Return null if it does not exist.
   *
   * @param {TypeOgcWmsLayerEntryConfig} layerConfig layer configuration.
   * @param {string} style the style to get the url for
   *
   * @returns {TypeJsonObject | null} URL of a Legend image in png format or null
   */
  private getLegendUrlFromCapabilities(layerConfig: TypeOgcWmsLayerEntryConfig, chosenStyle?: string): TypeJsonObject | null {
    const layerCapabilities = this.getLayerMetadataEntry(layerConfig.layerId);
    if (Array.isArray(layerCapabilities?.Style)) {
      let legendStyle;
      if (chosenStyle) {
        [legendStyle] = layerCapabilities!.Style.filter((style) => {
          return style.Name === chosenStyle;
        });
      } else {
        legendStyle = layerCapabilities?.Style.find((style) => {
          if (layerConfig?.source?.style && !Array.isArray(layerConfig?.source?.style)) return layerConfig.source.style === style.Name;
          return style.Name === 'default';
        });
      }

      if (Array.isArray(legendStyle?.LegendURL)) {
        const legendUrl = legendStyle!.LegendURL.find((urlEntry) => {
          if (urlEntry.Format === 'image/png') return true;
          return false;
        });
        return legendUrl || null;
      }
    }
    return null;
  }

  /** ***************************************************************************************************************************
   * Get the legend image of a layer.
   *
   * @param {TypeOgcWmsLayerEntryConfig} layerConfig layer configuration.
   * @param {striung} chosenStyle Style to get the legend image for.
   *
   * @returns {blob} image blob
   */
  private getLegendImage(layerConfig: TypeOgcWmsLayerEntryConfig, chosenStyle?: string): Promise<string | ArrayBuffer | null> {
    const promisedImage = new Promise<string | ArrayBuffer | null>((resolve) => {
      const readImage = (blob: Blob): Promise<string | ArrayBuffer | null> =>
        // eslint-disable-next-line @typescript-eslint/no-shadow
        new Promise((resolve, reject) => {
          const reader = new FileReader();
          reader.onloadend = () => resolve(reader.result);
          reader.onerror = () => resolve(null);
          reader.readAsDataURL(blob);
        });

      let queryUrl: string | undefined;
      const legendUrlFromCapabilities = this.getLegendUrlFromCapabilities(layerConfig, chosenStyle);
      if (legendUrlFromCapabilities) queryUrl = legendUrlFromCapabilities.OnlineResource as string;
      else if (Object.keys(this.metadata!.Capability.Request).includes('GetLegendGraphic'))
        queryUrl = `${getLocalizedValue(
          this.metadataAccessPath,
          this.mapId
        )!}service=WMS&version=1.3.0&request=GetLegendGraphic&FORMAT=image/png&layer=${layerConfig.layerId}`;

      if (queryUrl) {
        queryUrl = queryUrl.toLowerCase().startsWith('http:') ? `https${queryUrl.slice(4)}` : queryUrl;
        axios
          .get<TypeJsonObject>(queryUrl, { responseType: 'blob' })
          .then((response) => {
            if (response.data.type === 'text/xml') {
              resolve(null);
            }
            resolve(readImage(Cast<Blob>(response.data)));
          })
          .catch((error) => resolve(null));
      } else resolve(null);
    });
    return promisedImage;
  }

  /** ***************************************************************************************************************************
   * Get the legend info of a style.
   *
   * @param {TypeOgcWmsLayerEntryConfig} layerConfig layer configuration.
   * @param {number} position index number of style to get
   *
   * @returns {Promise<TypeWmsLegendStylel>} The legend of the style.
   */
  private async getStyleLegend(layerConfig: TypeOgcWmsLayerEntryConfig, position: number): Promise<TypeWmsLegendStyle> {
    try {
      const chosenStyle: string | undefined = this.WMSStyles[position];
      let styleLegend: TypeWmsLegendStyle;
      const styleLegendImage = await this.getLegendImage(layerConfig!, chosenStyle);
      if (!styleLegendImage) {
        styleLegend = {
          name: this.WMSStyles[position],
          legend: null,
        };
        return styleLegend;
      }

      const styleImage = await api.maps[this.mapId].geoviewRenderer.loadImage(styleLegendImage as string);
      if (styleImage) {
        const drawingCanvas = document.createElement('canvas');
        drawingCanvas.width = styleImage.width;
        drawingCanvas.height = styleImage.height;
        const drawingContext = drawingCanvas.getContext('2d')!;
        drawingContext.drawImage(styleImage, 0, 0);
        styleLegend = {
          name: this.WMSStyles[position],
          legend: drawingCanvas,
        };
        return styleLegend;
      }

      return {
        name: this.WMSStyles[position],
        legend: null,
      } as TypeWmsLegendStyle;
    } catch (error) {
      return {
        name: this.WMSStyles[position],
        legend: null,
      } as TypeWmsLegendStyle;
    }
  }

  /** ***************************************************************************************************************************
   * Return the legend of the layer. This routine return null when the layerPath specified is not found. If the legend can't be
   * read, the legend property of the object returned will be null.
   *
   * @param {string} layerPath The layer path to the layer's configuration.
   *
   * @returns {Promise<TypeLegend | null>} The legend of the layer or null.
   */
  async getLegend(layerPath: string): Promise<TypeLegend | null> {
    try {
      const layerConfig = this.getLayerConfig(layerPath) as TypeOgcWmsLayerEntryConfig | undefined | null;
      if (!layerConfig) return null;

      let legend: TypeWmsLegend;
      const legendImage = await this.getLegendImage(layerConfig!);
      const styleLegends: TypeWmsLegendStyle[] = [];
      if (this.WMSStyles.length > 1) {
        for (let i = 0; i < this.WMSStyles.length; i++) {
          // eslint-disable-next-line no-await-in-loop
          const styleLegend = await this.getStyleLegend(layerConfig!, i);
          styleLegends.push(styleLegend);
        }
      }

      if (legendImage) {
        const image = await api.maps[this.mapId].geoviewRenderer.loadImage(legendImage as string);
        if (image) {
          const drawingCanvas = document.createElement('canvas');
          drawingCanvas.width = image.width;
          drawingCanvas.height = image.height;
          const drawingContext = drawingCanvas.getContext('2d')!;
          drawingContext.drawImage(image, 0, 0);
          legend = {
            type: this.type,
            layerPath: Layer.getLayerPath(layerConfig!),
            layerName: layerConfig!.layerName,
            legend: drawingCanvas,
            styles: styleLegends.length ? styleLegends : undefined,
          };
          return legend;
        }
      }

      legend = {
        type: this.type,
        layerPath: Layer.getLayerPath(layerConfig!),
        layerName: layerConfig!.layerName,
        legend: null,
        styles: styleLegends.length > 1 ? styleLegends : undefined,
      };
      return legend;
    } catch (error) {
      return null;
    }
  }

  /** ***************************************************************************************************************************
   * Translate the get feature information result set to the TypeArrayOfFeatureInfoEntries used by GeoView.
   *
   * @param {TypeJsonObject} featureMember An object formatted using the query syntax.
   * @param {TypeOgcWmsLayerEntryConfig} layerConfig The layer configuration.
   * @param {Coordinate} clickCoordinate The coordinate where the user has clicked.
   *
   * @returns {TypeArrayOfFeatureInfoEntries} The feature info table.
   */
  private formatWmsFeatureInfoResult(
    featureMember: TypeJsonObject,
    layerConfig: TypeOgcWmsLayerEntryConfig,
    clickCoordinate: Coordinate
  ): TypeArrayOfFeatureInfoEntries {
    const featureInfo = layerConfig?.source?.featureInfo;
    const outfields = getLocalizedValue(featureInfo?.outfields, this.mapId)?.split(',');
    const fieldTypes = featureInfo?.fieldTypes?.split(',');
    const aliasFields = getLocalizedValue(featureInfo?.aliasFields, this.mapId)?.split(',');
    const queryResult: TypeArrayOfFeatureInfoEntries = [];

    let featureKeyCounter = 0;
    let fieldKeyCounter = 0;
    const featureInfoEntry: TypeFeatureInfoEntry = {
      // feature key for building the data-grid
      featureKey: featureKeyCounter++,
      geoviewLayerType: this.type,
      extent: [clickCoordinate[0], clickCoordinate[1], clickCoordinate[0], clickCoordinate[1]],
      geometry: null,
      featureIcon: document.createElement('canvas'),
      fieldInfo: {},
      nameField: null,
    };
    const createFieldEntries = (entry: TypeJsonObject, prefix = '') => {
      const keys = Object.keys(entry);
      keys.forEach((key) => {
        if (!key.endsWith('Geometry') && !key.startsWith('@')) {
          const splitedKey = key.split(':');
          const fieldName = splitedKey.slice(-1)[0];
          if ('#text' in entry[key])
            featureInfoEntry.fieldInfo[`${prefix}${prefix ? '.' : ''}${fieldName}`] = {
              fieldKey: fieldKeyCounter++,
              value: entry[key]['#text'] as string,
              dataType: 'string',
              alias: `${prefix}${prefix ? '.' : ''}${fieldName}`,
              domain: null,
            };
          else createFieldEntries(entry[key], fieldName);
        }
      });
    };
    createFieldEntries(featureMember);

    if (!outfields) queryResult.push(featureInfoEntry);
    else {
      fieldKeyCounter = 0;
      const fieldsToDelete = Object.keys(featureInfoEntry.fieldInfo).filter((fieldName) => {
        if (outfields?.includes(fieldName)) {
          const fieldIndex = outfields.indexOf(fieldName);
          featureInfoEntry.fieldInfo[fieldName]!.fieldKey = fieldKeyCounter++;
          featureInfoEntry.fieldInfo[fieldName]!.alias = aliasFields![fieldIndex];
          featureInfoEntry.fieldInfo[fieldName]!.dataType = fieldTypes![fieldIndex] as 'string' | 'date' | 'number';
          return false; // keep this entry
        }
        return true; // delete this entry
      });
      fieldsToDelete.forEach((entryToDelete) => {
        delete featureInfoEntry.fieldInfo[entryToDelete];
      });
      queryResult.push(featureInfoEntry);
    }
    return queryResult;
  }

  /** ***************************************************************************************************************************
   * Return the attribute of an object that ends with the specified ending string or null if not found.
   *
   * @param {TypeJsonObject} jsonObject The object that is supposed to have the needed attribute.
   * @param {string} attribute The attribute searched.
   *
   * @returns {TypeJsonObject | undefined} The promised feature info table.
   */
  private getAttribute(jsonObject: TypeJsonObject, attributeEnding: string): TypeJsonObject | undefined {
    const keyFound = Object.keys(jsonObject).find((key) => key.endsWith(attributeEnding));
    return keyFound ? jsonObject[keyFound] : undefined;
  }

  /** ***************************************************************************************************************************
   * Set the style to be used by the wms layer. This methode does nothing if the layer path can't be found.
   *
   * @param {string} wmsStyleId The style identifier that will be used.
   * @param {string} layerPath The layer path to the layer's configuration.
   */
  setWmsStyle(wmsStyleId: string, layerPath: string) {
    const layerConfig = this.getLayerConfig(layerPath) as TypeOgcWmsLayerEntryConfig | undefined | null;
    // TODO: Verify if we can apply more than one style at the same time since the parameter name is STYLES
    if (layerConfig?.olLayer) (layerConfig.olLayer as ImageLayer<ImageWMS>).getSource()?.updateParams({ STYLES: wmsStyleId });
  }

  /** ***************************************************************************************************************************
   * Apply a view filter to the layer identified by the path stored in the layerPathAssociatedToThegeoviewLayer property stored
   * in the layer instance associated to the map. The legend filters are derived from the uniqueValue or classBreaks style of the
   * layer. When the layer config is invalid, nothing is done.
   *
   * @param {string} filter An optional filter to be used in place of the getViewFilter value.
   */
  applyViewFilter(filter: string, notUsed1?: never, notUsed2?: never): void;

  /** ***************************************************************************************************************************
   * Apply a view filter to the layer identified by the path stored in the layerPathAssociatedToThegeoviewLayer property stored
   * in the layer instance associated to the map. When the CombineLegendFilter flag is false, the filter paramater is used alone
   * to display the features. Otherwise, the legend filter and the filter parameter are combined together to define the view
   * filter. The legend filters are derived from the uniqueValue or classBreaks style of the layer. When the layer config is
   * invalid, nothing is done.
   *
   * @param {string} filter An optional filter to be used in place of the getViewFilter value.
   * @param {boolean} CombineLegendFilter Flag used to combine the legend filter and the filter together (default: true)
   */
  applyViewFilter(filter: string, CombineLegendFilter: boolean, notUsed?: never): void;

  /** ***************************************************************************************************************************
   * Apply a view filter to the layer. When the CombineLegendFilter flag is false, the filter paramater is used alone to display
   * the features. Otherwise, the legend filter and the filter parameter are combined together to define the view filter. The
   * legend filters are derived from the uniqueValue or classBreaks style of the layer. When the layer config is invalid, nothing
   * is done.
   * TODO ! The combination of the legend filter and the dimension filter probably does not apply to WMS. The code can be simplified.
   *
   * @param {string} layerPath The layer path to the layer's configuration.
   * @param {string} filter An optional filter to be used in place of the getViewFilter value.
   * @param {boolean} CombineLegendFilter Flag used to combine the legend filter and the filter together (default: true)
   */
  applyViewFilter(layerPath: string, filter?: string, CombineLegendFilter?: boolean): void;

  applyViewFilter(parameter1: string, parameter2?: string | boolean | never, parameter3?: boolean | never) {
    let layerPath = api.maps[this.mapId].layer.layerPathAssociatedToThegeoviewLayer;
    let filter = '';
    let CombineLegendFilter = true;
    if (parameter3) {
      layerPath = parameter1;
      filter = parameter2 as string;
      CombineLegendFilter = parameter3;
<<<<<<< HEAD
    } else if (parameter2) {
      if (typeof parameter2 === 'boolean') {
        filter = parameter1;
        CombineLegendFilter = parameter2;
      } else filter = parameter2;
=======
    } else if (parameter2 !== undefined) {
      if (typeof parameter2 === 'boolean') {
        filter = parameter1;
        CombineLegendFilter = parameter2;
      } else {
        layerPath = parameter1;
        filter = parameter2;
      }
>>>>>>> 59f2aa05
    } else filter = parameter1;

    const layerConfig = this.getLayerConfig(layerPath) as TypeOgcWmsLayerEntryConfig;
    const source = (layerConfig.olLayer as ImageLayer<ImageWMS>).getSource();
    if (source) {
      let filterValueToUse = filter;
      layerConfig.olLayer!.set('legendFilterIsOff', !CombineLegendFilter);
      if (CombineLegendFilter) layerConfig.olLayer?.set('layerFilter', filter);

      if (filterValueToUse) {
        filterValueToUse = filterValueToUse.replaceAll(/\s{2,}/g, ' ').trim();
        const queryElements = filterValueToUse.split(/(?<=\b)\s*=/);
        const dimension = queryElements[0].trim();
        filterValueToUse = queryElements[1].trim();

        // Convert date constants using the externalFragmentsOrder derived from the externalDateFormat
        const searchDateEntry = [
          ...`${filterValueToUse} `.matchAll(/(?<=^date\b\s')[\d/\-T\s:+Z]{4,25}(?=')|(?<=[(\s]date\b\s')[\d/\-T\s:+Z]{4,25}(?=')/gi),
        ];
        searchDateEntry.reverse();
        searchDateEntry.forEach((dateFound) => {
          // If the date has a time zone, keep it as is, otherwise reverse its time zone by changing its sign
          const reverseTimeZone = ![20, 25].includes(dateFound[0].length);
          const reformattedDate = api.dateUtilities.applyInputDateFormat(dateFound[0], this.externalFragmentsOrder, reverseTimeZone);
          filterValueToUse = `${filterValueToUse!.slice(0, dateFound.index! - 6)}${reformattedDate}${filterValueToUse!.slice(
            dateFound.index! + dateFound[0].length + 2
          )}`;
        });
        source.updateParams({ [dimension]: filterValueToUse.replace(/\s*/g, '') });
        layerConfig.olLayer!.changed();
      }
    }
  }

  /** ***************************************************************************************************************************
   * Get the bounds of the layer represented in the layerConfig, returns updated bounds
   *
   * @param {string} layerPath The Layer path to the layer's configuration.
   * @param {Extent | undefined} bounds The current bounding box to be adjusted.
   *
   * @returns {Extent} The layer bounding box.
   */
  getBounds(layerPath: string, bounds: Extent | undefined): Extent | undefined {
    const layerConfig = this.getLayerConfig(layerPath);
    let layerBounds = layerConfig?.initialSettings?.bounds || [];
    const boundingBoxes = this.metadata?.Capability.Layer.BoundingBox;
    let bbExtent: Extent | undefined;

    if (boundingBoxes) {
      for (let i = 0; i < (boundingBoxes.length as number); i++) {
        if (boundingBoxes[i].crs === 'EPSG:4326')
          bbExtent = [
            boundingBoxes[i].extent[1],
            boundingBoxes[i].extent[0],
            boundingBoxes[i].extent[3],
            boundingBoxes[i].extent[2],
          ] as Extent;
      }
    }

    if (layerBounds && bbExtent) layerBounds = getMinOrMaxExtents(layerBounds, bbExtent, 'min');

    if (layerBounds) {
      if (!bounds) bounds = [layerBounds[0], layerBounds[1], layerBounds[2], layerBounds[3]];
      else bounds = getMinOrMaxExtents(bounds, layerBounds);
    }

    return bounds;
  }
}<|MERGE_RESOLUTION|>--- conflicted
+++ resolved
@@ -1036,13 +1036,6 @@
       layerPath = parameter1;
       filter = parameter2 as string;
       CombineLegendFilter = parameter3;
-<<<<<<< HEAD
-    } else if (parameter2) {
-      if (typeof parameter2 === 'boolean') {
-        filter = parameter1;
-        CombineLegendFilter = parameter2;
-      } else filter = parameter2;
-=======
     } else if (parameter2 !== undefined) {
       if (typeof parameter2 === 'boolean') {
         filter = parameter1;
@@ -1051,7 +1044,6 @@
         layerPath = parameter1;
         filter = parameter2;
       }
->>>>>>> 59f2aa05
     } else filter = parameter1;
 
     const layerConfig = this.getLayerConfig(layerPath) as TypeOgcWmsLayerEntryConfig;
