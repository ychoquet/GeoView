import { Layer as leafletLayer } from "leaflet";

import { EsriDynamic } from "./esri/esri-dynamic";
import { EsriFeature } from "./esri/esri-feature";
import { WMS } from "./ogc/wms";
import { WFS } from "./ogc/wfs";
import { OgcFeature } from "./ogc/ogc_feature";
import { XYZTiles } from "./map-tile/xyz-tiles";
import { GeoJSON } from "./file/geojson";
import { Vector } from "./vector/vector";
import { MarkerClusterClass } from "./vector/marker-cluster";

import { api } from "../../api/api";
import { EVENT_NAMES } from "../../api/event";

<<<<<<< HEAD
import {
  CONST_LAYER_TYPES,
  TypeLayerConfig,
} from "../../core/types/cgpv-types";
=======
import { CONST_LAYER_TYPES, TypeLayerData, TypeLayerConfig } from "../../core/types/cgpv-types";
>>>>>>> 673218c0
import { generateId } from "../../core/utils/utilities";

// TODO: look at a bundler for esri-leaflet: https://github.com/esri/esri-leaflet-bundler
// import "esri-leaflet-renderers";

/**
 * A class to get the layer from layer type. Layer type can be esriFeature, esriDynamic and ogcWMS
 *
 * @export
 * @class Layer
 */
export class Layer {
  // variable used to store all added layers
  layers: {
    [key: string]: WMS | XYZTiles | GeoJSON | EsriDynamic | EsriFeature;
  } = {};

  // used to access vector API to create and manage geometries
  vector: Vector;

  // used to access marker cluster API to create and manage marker cluster groups
  markerCluster: MarkerCluster;

  /**
   * used to reference the map and its event
   */
  #map: L.Map;

  /**
   * Initialize layer types and listen to add/remove layer events from outside
   *
   * @param {Map} map a reference to the map
   * @param {TypeLayerConfig[]} layers an optional array containing layers passed within the map config
   */
  constructor(map: L.Map, layers?: TypeLayerConfig[] | undefined | null) {
    this.#map = map;

    this.vector = new Vector(map);
    this.markerCluster = new MarkerClusterClass(map);

    // listen to outside events to add layers
    api.event.on(
      EVENT_NAMES.EVENT_LAYER_ADD,
      (payload) => {
        if (payload && payload.handlerName.includes(this.#map.id)) {
          const layerConf = payload.layer;
          if (layerConf.type === CONST_LAYER_TYPES.GEOJSON) {
            const geoJSON = new GeoJSON(layerConf);
            geoJSON.add(layerConf).then((layer: leafletLayer | string) => {
              geoJSON.layer = layer;
              this.addToMap(geoJSON);
            });

            this.removeTabindex();
          } else if (layerConf.type === CONST_LAYER_TYPES.WMS) {
            const wmsLayer = new WMS(layerConf);
            wmsLayer.add(layerConf).then((layer: leafletLayer | string) => {
              wmsLayer.layer = layer;
              this.addToMap(wmsLayer);
            });
          } else if (layerConf.type === CONST_LAYER_TYPES.XYZ_TILES) {
            const xyzTiles = new XYZTiles(layerConf);
            xyzTiles.add(layerConf).then((layer: leafletLayer | string) => {
              xyzTiles.layer = layer;
              this.addToMap(xyzTiles);
            });
          } else if (layerConf.type === CONST_LAYER_TYPES.ESRI_DYNAMIC) {
            const esriDynamic = new EsriDynamic(layerConf);
            esriDynamic.add(layerConf).then((layer: leafletLayer | string) => {
              esriDynamic.layer = layer;
              this.addToMap(esriDynamic);
            });
          } else if (layerConf.type === CONST_LAYER_TYPES.ESRI_FEATURE) {
            const esriFeature = new EsriFeature(layerConf);
            esriFeature.add(layerConf).then((layer: leafletLayer | string) => {
              esriFeature.layer = layer;
              this.addToMap(esriFeature);
            });
            this.removeTabindex();
          } else if (layerConf.type === CONST_LAYER_TYPES.WFS) {
            const wfsLayer = new WFS(layerConf);
            wfsLayer.add(layerConf).then((layer: leafletLayer | string) => {
              wfsLayer.layer = layer;
              this.addToMap(wfsLayer);
            });
          } else if (layerConf.type === CONST_LAYER_TYPES.OGC_FEATURE) {
            const ogcFeatureLayer = new OgcFeature(layerConf);
            ogcFeatureLayer.add(layerConf).then((layer: leafletLayer | string) => {
              ogcFeatureLayer.layer = layer;
              this.addToMap(ogcFeatureLayer);
            });
          }
        }
      },
      this.#map.id
    );

    // listen to outside events to remove layers
    api.event.on(
      EVENT_NAMES.EVENT_REMOVE_LAYER,
      (payload) => {
        // remove layer from outside
        this.removeLayerById(payload.layer.id);
      },
      this.#map.id
    );

    // Load layers that was passed in with the map config
    if (layers && layers.length > 0) {
      layers?.forEach((layer: TypeLayerConfig) => api.event.emit(EVENT_NAMES.EVENT_LAYER_ADD, this.#map.id, { layer }));
    }
  }

  /**
   * Check if the layer is loading. We do validation prior to this so it should almost alwasy load
   * @param {string} name layer name
   * @param {leafletLayer} layer to aply the load event on to see it it loads
   */
  private layerIsLoaded(name: string, layer: leafletLayer): void {
    let isLoaded = false;
    // we trap most of the erros prior tp this. When this load, layer shoud ne ok
    // ! load is not fired for GeoJSON layer
    layer.once("load", () => {
      isLoaded = true;
    });

    setTimeout(() => {
      if (!isLoaded) {
        api.event.emit(EVENT_NAMES.EVENT_SNACKBAR_OPEN, this.#map.id, {
          message: {
            type: "key",
            value: "validation.layer.loadfailed",
            params: [name, this.#map.id],
          },
        });

        // TODO: some layer take time to load e.g. geomet so try to find a wayd to ping the layer
        // this.removeLayer(layer.id);
      }
    }, 10000);
  }

  /**
   * Add the layer to the map if valid. If not (is a string) emit an error
   * @param {any} cgpvLayer the layer config
   */
<<<<<<< HEAD
  private addToMap(
    cgpvLayer: WMS | GeoJSON | XYZTiles | EsriDynamic | EsriFeature
  ): void {
=======
  private addToMap(cgpvLayer: GeoJSON | WFS | WMS | EsriDynamic | EsriFeature | XYZTiles | OgcFeature): void {
>>>>>>> 673218c0
    // if the return layer object is a string, it is because path or entries are bad
    // do not add to the map
    if (typeof cgpvLayer.layer === "string") {
      api.event.emit(EVENT_NAMES.EVENT_SNACKBAR_OPEN, this.#map.id, {
        message: {
          type: "key",
          value: "validation.layer.loadfailed",
          params: [cgpvLayer.name, this.#map.id],
        },
      });
    } else {
<<<<<<< HEAD
      if (cgpvLayer.type !== "geoJSON")
        this.layerIsLoaded(cgpvLayer.name!, cgpvLayer.layer);

      try {
        if (this.#map.getContainer()) {
          cgpvLayer.layer.addTo(this.#map);
          //this.layers.push(cgpvLayer);
          this.layers[cgpvLayer.id] = cgpvLayer;
          api.event.emit(EVENT_NAMES.EVENT_LAYER_ADDED, this.#map.id, {
            layer: cgpvLayer.layer,
          });
        }
      } catch (error) {
        // TODO Find the cause of it not loading layers, could be that map is not ready yet
        api.event.emit(EVENT_NAMES.EVENT_SNACKBAR_OPEN, this.#map.id, {
          message: {
            type: "key",
            value: "validation.layer.loadfailed",
            params: [cgpvLayer.name, this.#map.id],
          },
        });
      }
=======
      if (cgpvLayer.type !== "geoJSON") this.layerIsLoaded(cgpvLayer.name, cgpvLayer.layer);

      cgpvLayer.layer.addTo(this.#map);
      // this.layers.push(cgpvLayer);
      this.layers[cgpvLayer.id] = cgpvLayer;
      api.event.emit(EVENT_NAMES.EVENT_LAYER_ADDED, this.#map.id, {
        layer: cgpvLayer.layer,
      });
>>>>>>> 673218c0
    }
  }

  /**
   * Remove feature from ESRI Feature and GeoJSON layer from tabindex
   */
  removeTabindex(): void {
    // Because there is no way to know GeoJSON is loaded (load event never trigger), we use a timeout
    // TODO: timeout is never a good idea, may have to find a workaround...
    setTimeout(() => {
      const mapContainer = document.getElementsByClassName(`leaflet-map-${this.#map.id}`)[0];

      if (mapContainer) {
        const featElems = document
          .getElementsByClassName(`leaflet-map-${this.#map.id}`)[0]
          .getElementsByClassName("leaflet-marker-pane")[0].children;
        [...featElems].forEach((element) => {
          element.setAttribute("tabindex", "-1");
        });
      }
    }, 3000);
  }

  /**
   * Remove a layer from the map
   *
   * @param {string} id the id of the layer to be removed
   */
  removeLayerById = (id: string): void => {
    // return items not matching the id
    // this.layers = this.layers.filter((item: TypeLayerData) => {
    //   if (item.id === id) item.layer.removeFrom(this.#map);
    //   return item.id !== id;
    // });
    (this.layers[id].layer as L.Layer).removeFrom(this.#map);
    delete this.layers[id];
  };

  /**
   * Add a layer to the map
   *
   * @param {TypeLayerConfig} layer the layer configuration to add
   */
  addLayer = (layer: TypeLayerConfig): string => {
    // eslint-disable-next-line no-param-reassign
    layer.id = generateId(layer.id);
    api.event.emit(EVENT_NAMES.EVENT_LAYER_ADD, this.#map.id, { layer });

    return layer.id;
  };

  /**
   * Remove a layer from the map
   *
   * @param {TypeLayerConfig} layer the layer configuration to remove
   */
  removeLayer = (layer: TypeLayerConfig): string => {
    // eslint-disable-next-line no-param-reassign
    layer.id = generateId(layer.id);
    api.event.emit(EVENT_NAMES.EVENT_REMOVE_LAYER, this.#map.id, { layer });

    return layer.id;
  };

  /**
   * Search for a layer using it's id and return the layer data
   *
   * @param {string} id the layer id to look for
   * @returns the found layer data object
   */
<<<<<<< HEAD
  getLayerById = (
    id: string
  ): WMS | XYZTiles | EsriDynamic | EsriFeature | GeoJSON | null => {
    //return this.layers.filter((layer: TypeLayerData) => layer.id === id)[0];
    return this.layers.hasOwnProperty(id) ? this.layers[id] : null;
=======
  getLayerById = (id: string): TypeLayerData | null => {
    // return this.layers.filter((layer: TypeLayerData) => layer.id === id)[0];
    return this.layers[id];
>>>>>>> 673218c0
  };

  // WCS https://github.com/stuartmatthews/Leaflet.NonTiledLayer.WCS
}<|MERGE_RESOLUTION|>--- conflicted
+++ resolved
@@ -13,14 +13,7 @@
 import { api } from "../../api/api";
 import { EVENT_NAMES } from "../../api/event";
 
-<<<<<<< HEAD
-import {
-  CONST_LAYER_TYPES,
-  TypeLayerConfig,
-} from "../../core/types/cgpv-types";
-=======
-import { CONST_LAYER_TYPES, TypeLayerData, TypeLayerConfig } from "../../core/types/cgpv-types";
->>>>>>> 673218c0
+import { CONST_LAYER_TYPES, TypeLayerConfig } from "../../core/types/cgpv-types";
 import { generateId } from "../../core/utils/utilities";
 
 // TODO: look at a bundler for esri-leaflet: https://github.com/esri/esri-leaflet-bundler
@@ -167,13 +160,7 @@
    * Add the layer to the map if valid. If not (is a string) emit an error
    * @param {any} cgpvLayer the layer config
    */
-<<<<<<< HEAD
-  private addToMap(
-    cgpvLayer: WMS | GeoJSON | XYZTiles | EsriDynamic | EsriFeature
-  ): void {
-=======
   private addToMap(cgpvLayer: GeoJSON | WFS | WMS | EsriDynamic | EsriFeature | XYZTiles | OgcFeature): void {
->>>>>>> 673218c0
     // if the return layer object is a string, it is because path or entries are bad
     // do not add to the map
     if (typeof cgpvLayer.layer === "string") {
@@ -185,30 +172,6 @@
         },
       });
     } else {
-<<<<<<< HEAD
-      if (cgpvLayer.type !== "geoJSON")
-        this.layerIsLoaded(cgpvLayer.name!, cgpvLayer.layer);
-
-      try {
-        if (this.#map.getContainer()) {
-          cgpvLayer.layer.addTo(this.#map);
-          //this.layers.push(cgpvLayer);
-          this.layers[cgpvLayer.id] = cgpvLayer;
-          api.event.emit(EVENT_NAMES.EVENT_LAYER_ADDED, this.#map.id, {
-            layer: cgpvLayer.layer,
-          });
-        }
-      } catch (error) {
-        // TODO Find the cause of it not loading layers, could be that map is not ready yet
-        api.event.emit(EVENT_NAMES.EVENT_SNACKBAR_OPEN, this.#map.id, {
-          message: {
-            type: "key",
-            value: "validation.layer.loadfailed",
-            params: [cgpvLayer.name, this.#map.id],
-          },
-        });
-      }
-=======
       if (cgpvLayer.type !== "geoJSON") this.layerIsLoaded(cgpvLayer.name, cgpvLayer.layer);
 
       cgpvLayer.layer.addTo(this.#map);
@@ -217,7 +180,6 @@
       api.event.emit(EVENT_NAMES.EVENT_LAYER_ADDED, this.#map.id, {
         layer: cgpvLayer.layer,
       });
->>>>>>> 673218c0
     }
   }
 
@@ -288,17 +250,8 @@
    * @param {string} id the layer id to look for
    * @returns the found layer data object
    */
-<<<<<<< HEAD
-  getLayerById = (
-    id: string
-  ): WMS | XYZTiles | EsriDynamic | EsriFeature | GeoJSON | null => {
-    //return this.layers.filter((layer: TypeLayerData) => layer.id === id)[0];
-    return this.layers.hasOwnProperty(id) ? this.layers[id] : null;
-=======
-  getLayerById = (id: string): TypeLayerData | null => {
-    // return this.layers.filter((layer: TypeLayerData) => layer.id === id)[0];
+  getLayerById = (id: string): WMS | XYZTiles | EsriDynamic | EsriFeature | GeoJSON | null => {
     return this.layers[id];
->>>>>>> 673218c0
   };
 
   // WCS https://github.com/stuartmatthews/Leaflet.NonTiledLayer.WCS
