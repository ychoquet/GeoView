--- conflicted
+++ resolved
@@ -136,11 +136,7 @@
             metadataAccessPath: getLocalizedValue(layerConfig.geoviewRootLayer?.metadataAccessPath, mapId),
             layerPath: entryLayerPath,
             layerStatus: legendResultSetsEntry.layerStatus,
-<<<<<<< HEAD
             layerName: getLocalizedValue(layerConfig.layerName, mapId) || layerConfig.layerId,
-=======
-            layerName: getLocalizedValue(layerConfig.layerName, mapId) || '',
->>>>>>> 00dbad83
             type: layerConfig.entryType as TypeGeoviewLayerType,
             isVisible: layerConfig.initialSettings?.visible ? layerConfig.initialSettings.visible : 'yes',
             opacity: layerConfig.initialSettings?.opacity ? layerConfig.initialSettings.opacity : 1,
@@ -165,7 +161,7 @@
           layerAttribution: api.maps[mapId].layer.geoviewLayers[layerPathNodes[0]].attributions,
           // ! Why do we have metadataAccessPath here? Do we need to fetch the metadata again? The GeoView layer fetch them and store them in this.metadata.
           metadataAccessPath: getLocalizedValue(layerConfig.geoviewRootLayer?.metadataAccessPath, mapId),
-          layerName: getLocalizedValue(legendResultSetsEntry.data?.layerName, mapId) || '',
+          layerName: getLocalizedValue(legendResultSetsEntry.data?.layerName, mapId) || layerConfig.layerId,
           layerStatus: legendResultSetsEntry.layerStatus,
           layerPhase: legendResultSetsEntry.layerPhase,
           querySent: legendResultSetsEntry.querySent,
