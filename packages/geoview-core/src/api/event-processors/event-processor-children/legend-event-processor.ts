import { GeoViewStoreType } from '@/core/stores/geoview-store';
import { AbstractEventProcessor } from '../abstract-event-processor';
import { EVENT_NAMES } from '@/api/events/event-types';
import { payloadIsLegendsLayersetUpdated, TypeLegendResultSetsEntry } from '@/api/events/payloads';
import {
  isClassBreakStyleConfig,
  isImageStaticLegend,
  isSimpleStyleConfig,
  isUniqueValueStyleConfig,
  isVectorLegend,
  isWmsLegend,
  layerEntryIsGroupLayer,
  TypeGeoviewLayerType,
  TypeLegend,
  TypeStyleGeometry,
} from '@/geo';
import { getGeoViewStore } from '@/core/stores/stores-managers';
import { TypeLegendLayer, TypeLegendLayerIcons, TypeLegendLayerItem, TypeLegendLayerListItem } from '@/core/components/layers/types';
import { api, getLocalizedValue } from '@/app';

export class LegendEventProcessor extends AbstractEventProcessor {
  onInitialize(store: GeoViewStoreType) {
    const { mapId } = store.getState();

    api.event.on(
      EVENT_NAMES.GET_LEGENDS.LEGENDS_LAYERSET_UPDATED,
      (layerUpdatedPayload) => {
        if (payloadIsLegendsLayersetUpdated(layerUpdatedPayload)) {
          const { layerPath, resultSets } = layerUpdatedPayload;
          const storeResultSets = store.getState().legendResultSets;
          storeResultSets[layerPath] = resultSets[layerPath];
          store.setState({ legendResultSets: storeResultSets });
          LegendEventProcessor.propagateLegendToStore(mapId, layerPath, resultSets[layerPath]);
        }
      },
      `${mapId}/LegendsLayerSet`
    );
    // add to arr of subscriptions so it can be destroyed later
    this.subscriptionArr.push();
  }

  // **********************************************************
  // Static functions for Typescript files to set store values
  // **********************************************************
  private static getLayerIconImage(mapId: string, layerPath: string, layerLegend: TypeLegend | null): TypeLegendLayerIcons | undefined {
    const iconDetails: TypeLegendLayerIcons = [];
    if (layerLegend) {
      if (layerLegend.legend === null) {
<<<<<<< HEAD
        if (layerLegend.styleConfig === null) iconDetails[0].iconImage = 'config not found';
        else if (layerLegend.styleConfig === undefined) iconDetails[0].iconImage = 'undefined style config';
      } else if (Object.keys(layerLegend.legend).length === 0) iconDetails[0].iconImage = 'no data';
=======
        if (layerLegend.styleConfig === null) iconDetails[0] = { iconImage: 'config not found' };
        else if (layerLegend.styleConfig === undefined) iconDetails[0] = { iconImage: 'undefined style config' };
      } else if (Object.keys(layerLegend.legend).length === 0) iconDetails[0] = { iconImage: 'no data' };
>>>>>>> 1da59e1e
      else if (isWmsLegend(layerLegend) || isImageStaticLegend(layerLegend)) {
        iconDetails[0].iconType = 'simple';
        iconDetails[0].iconImage = layerLegend.legend ? layerLegend.legend.toDataURL() : '';
      } else if (isVectorLegend(layerLegend)) {
        Object.entries(layerLegend.legend).forEach(([key, styleRepresentation]) => {
          const geometryType = key as TypeStyleGeometry;
          const styleSettings = layerLegend.styleConfig![geometryType]!;
          const iconDetailsEntry: TypeLegendLayerItem = {};
          iconDetailsEntry.geometryType = geometryType;
          if (isSimpleStyleConfig(styleSettings)) {
            iconDetailsEntry.iconType = 'simple';
            iconDetailsEntry.iconImage = (styleRepresentation.defaultCanvas as HTMLCanvasElement).toDataURL();
            iconDetailsEntry.name = styleSettings.label;
          } else {
            iconDetailsEntry.iconType = 'list';
            if (isClassBreakStyleConfig(styleSettings)) {
              iconDetailsEntry.iconList = styleRepresentation.arrayOfCanvas!.map((canvas, i) => {
                return {
                  icon: canvas ? canvas.toDataURL() : null,
                  name: styleSettings.classBreakStyleInfo[i].label,
                  isVisible: styleSettings.classBreakStyleInfo[i].visible!,
                  default: false,
                } as TypeLegendLayerListItem;
              });
              if (styleRepresentation.defaultCanvas)
                iconDetailsEntry.iconList.push({
                  icon: styleRepresentation.defaultCanvas.toDataURL(),
                  name: styleSettings.defaultLabel!,
                  isVisible: styleSettings.defaultVisible!,
                  default: true,
                } as TypeLegendLayerListItem);
            } else if (isUniqueValueStyleConfig(styleSettings)) {
              iconDetailsEntry.iconList = styleRepresentation.arrayOfCanvas!.map((canvas, i) => {
                return {
                  icon: canvas ? canvas.toDataURL() : null,
                  name: styleSettings.uniqueValueStyleInfo[i].label,
                  isVisible: styleSettings.uniqueValueStyleInfo[i].visible!,
                  default: false,
                } as TypeLegendLayerListItem;
              });
              if (styleRepresentation.defaultCanvas)
                iconDetailsEntry.iconList.push({
                  icon: styleRepresentation.defaultCanvas.toDataURL(),
                  name: styleSettings.defaultLabel!,
                  isVisible: styleSettings.defaultVisible!,
                  default: true,
                } as TypeLegendLayerListItem);
            }
            if (iconDetailsEntry.iconList?.length) iconDetailsEntry.iconImage = iconDetailsEntry.iconList[0].icon;
            if (iconDetailsEntry.iconList && iconDetailsEntry.iconList.length > 1)
              iconDetailsEntry.iconImgStacked = iconDetailsEntry.iconList[1].icon;
            iconDetails.push(iconDetailsEntry);
          }
        });
      }
      return iconDetails;
    }
    return undefined;
  }

  static propagateLegendToStore(mapId: string, layerPath: string, legendResultSetsEntry: TypeLegendResultSetsEntry) {
    const layerPathNodes = layerPath.split('/');
    const createNewLegendEntries = (layerPathBeginning: string, currentLevel: number, existingEntries: TypeLegendLayer[]) => {
      const entryLayerPath = `${layerPathBeginning}/${layerPathNodes[currentLevel]}`;
      const layerConfig = api.maps[mapId].layer.registeredLayers[entryLayerPath];
      let entryIndex = existingEntries.findIndex((entry) => entry.layerPath === entryLayerPath);
      if (layerEntryIsGroupLayer(layerConfig)) {
        if (entryIndex === -1) {
          existingEntries.push({
            layerId: layerConfig.layerId,
            layerPath: entryLayerPath,
            layerName: legendResultSetsEntry.data?.layerName ? getLocalizedValue(legendResultSetsEntry.data.layerName, mapId)! : '',
            type: layerConfig.entryType as TypeGeoviewLayerType,
            isVisible: layerConfig.initialSettings?.visible ? layerConfig.initialSettings.visible : 'yes',
            opacity: layerConfig.initialSettings?.opacity ? layerConfig.initialSettings.opacity : 1,
            items: [] as TypeLegendLayerItem[],
            children: [] as TypeLegendLayer[],
          } as TypeLegendLayer);
          entryIndex = existingEntries.length - 1;
        } // else
        // We don't need to update it because basic information of a group node is not supposed to change after its creation.
        // Only the children may change and this is handled by the following call.
        createNewLegendEntries(entryLayerPath, currentLevel + 1, existingEntries[entryIndex].children);
      } else {
        const newLegendLayer = {
          layerId: layerPathNodes[currentLevel],
          layerPath: entryLayerPath,
          layerName: getLocalizedValue(legendResultSetsEntry.data?.layerName, mapId)!,
          layerStatus: legendResultSetsEntry.layerStatus,
          layerPhase: legendResultSetsEntry.layerPhase,
          querySent: legendResultSetsEntry.querySent,
          styleConfig: legendResultSetsEntry.data?.styleConfig,
          type: legendResultSetsEntry.data?.type,
          isVisible: layerConfig.initialSettings?.visible ? layerConfig.initialSettings.visible : 'yes',
          opacity: layerConfig.initialSettings?.opacity ? layerConfig.initialSettings.opacity : 1,
          children: [] as TypeLegendLayer[],
          icons: LegendEventProcessor.getLayerIconImage(mapId, layerPath, legendResultSetsEntry.data!),
        } as TypeLegendLayer;
        newLegendLayer.items = [];
        newLegendLayer.icons?.forEach((legendLayerItem) => {
<<<<<<< HEAD
          legendLayerItem.iconList!.forEach((legendLayerListItem) => {
            newLegendLayer.items.push(legendLayerListItem);
          });
=======
          if (legendLayerItem.iconList)
            legendLayerItem.iconList.forEach((legendLayerListItem) => {
              newLegendLayer.items.push(legendLayerListItem);
            });
>>>>>>> 1da59e1e
        });
        if (entryIndex === -1) existingEntries.push(newLegendLayer);
        // eslint-disable-next-line no-param-reassign
        else existingEntries[entryIndex] = newLegendLayer;
      }
    };
    createNewLegendEntries(layerPathNodes[0], 1, getGeoViewStore(mapId).getState().layerState.legendLayers);
  }
}<|MERGE_RESOLUTION|>--- conflicted
+++ resolved
@@ -46,15 +46,9 @@
     const iconDetails: TypeLegendLayerIcons = [];
     if (layerLegend) {
       if (layerLegend.legend === null) {
-<<<<<<< HEAD
-        if (layerLegend.styleConfig === null) iconDetails[0].iconImage = 'config not found';
-        else if (layerLegend.styleConfig === undefined) iconDetails[0].iconImage = 'undefined style config';
-      } else if (Object.keys(layerLegend.legend).length === 0) iconDetails[0].iconImage = 'no data';
-=======
         if (layerLegend.styleConfig === null) iconDetails[0] = { iconImage: 'config not found' };
         else if (layerLegend.styleConfig === undefined) iconDetails[0] = { iconImage: 'undefined style config' };
       } else if (Object.keys(layerLegend.legend).length === 0) iconDetails[0] = { iconImage: 'no data' };
->>>>>>> 1da59e1e
       else if (isWmsLegend(layerLegend) || isImageStaticLegend(layerLegend)) {
         iconDetails[0].iconType = 'simple';
         iconDetails[0].iconImage = layerLegend.legend ? layerLegend.legend.toDataURL() : '';
@@ -72,36 +66,46 @@
             iconDetailsEntry.iconType = 'list';
             if (isClassBreakStyleConfig(styleSettings)) {
               iconDetailsEntry.iconList = styleRepresentation.arrayOfCanvas!.map((canvas, i) => {
-                return {
+                const legendLayerListItem: TypeLegendLayerListItem = {
+                  geometryType,
                   icon: canvas ? canvas.toDataURL() : null,
                   name: styleSettings.classBreakStyleInfo[i].label,
                   isVisible: styleSettings.classBreakStyleInfo[i].visible!,
                   default: false,
-                } as TypeLegendLayerListItem;
+                };
+                return legendLayerListItem;
               });
-              if (styleRepresentation.defaultCanvas)
-                iconDetailsEntry.iconList.push({
+              if (styleRepresentation.defaultCanvas) {
+                const legendLayerListItem: TypeLegendLayerListItem = {
+                  geometryType,
                   icon: styleRepresentation.defaultCanvas.toDataURL(),
                   name: styleSettings.defaultLabel!,
                   isVisible: styleSettings.defaultVisible!,
                   default: true,
-                } as TypeLegendLayerListItem);
+                };
+                iconDetailsEntry.iconList.push(legendLayerListItem);
+              }
             } else if (isUniqueValueStyleConfig(styleSettings)) {
               iconDetailsEntry.iconList = styleRepresentation.arrayOfCanvas!.map((canvas, i) => {
-                return {
+                const legendLayerListItem: TypeLegendLayerListItem = {
+                  geometryType,
                   icon: canvas ? canvas.toDataURL() : null,
                   name: styleSettings.uniqueValueStyleInfo[i].label,
                   isVisible: styleSettings.uniqueValueStyleInfo[i].visible!,
                   default: false,
-                } as TypeLegendLayerListItem;
+                };
+                return legendLayerListItem;
               });
-              if (styleRepresentation.defaultCanvas)
-                iconDetailsEntry.iconList.push({
+              if (styleRepresentation.defaultCanvas) {
+                const legendLayerListItem: TypeLegendLayerListItem = {
+                  geometryType,
                   icon: styleRepresentation.defaultCanvas.toDataURL(),
                   name: styleSettings.defaultLabel!,
                   isVisible: styleSettings.defaultVisible!,
                   default: true,
-                } as TypeLegendLayerListItem);
+                };
+                iconDetailsEntry.iconList.push(legendLayerListItem);
+              }
             }
             if (iconDetailsEntry.iconList?.length) iconDetailsEntry.iconImage = iconDetailsEntry.iconList[0].icon;
             if (iconDetailsEntry.iconList && iconDetailsEntry.iconList.length > 1)
@@ -155,16 +159,10 @@
         } as TypeLegendLayer;
         newLegendLayer.items = [];
         newLegendLayer.icons?.forEach((legendLayerItem) => {
-<<<<<<< HEAD
-          legendLayerItem.iconList!.forEach((legendLayerListItem) => {
-            newLegendLayer.items.push(legendLayerListItem);
-          });
-=======
           if (legendLayerItem.iconList)
             legendLayerItem.iconList.forEach((legendLayerListItem) => {
               newLegendLayer.items.push(legendLayerListItem);
             });
->>>>>>> 1da59e1e
         });
         if (entryIndex === -1) existingEntries.push(newLegendLayer);
         // eslint-disable-next-line no-param-reassign
