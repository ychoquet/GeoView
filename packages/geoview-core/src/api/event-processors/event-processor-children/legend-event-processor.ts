--- conflicted
+++ resolved
@@ -66,39 +66,22 @@
             iconDetailsEntry.iconType = 'list';
             if (isClassBreakStyleConfig(styleSettings)) {
               iconDetailsEntry.iconList = styleRepresentation.arrayOfCanvas!.map((canvas, i) => {
-<<<<<<< HEAD
-                return {
-=======
                 const legendLayerListItem: TypeLegendLayerListItem = {
                   geometryType,
->>>>>>> 2ed51822
                   icon: canvas ? canvas.toDataURL() : null,
                   name: styleSettings.classBreakStyleInfo[i].label,
                   isVisible: styleSettings.classBreakStyleInfo[i].visible!,
                   default: false,
-<<<<<<< HEAD
-                } as TypeLegendLayerListItem;
-              });
-              if (styleRepresentation.defaultCanvas)
-                iconDetailsEntry.iconList.push({
-=======
                 };
                 return legendLayerListItem;
               });
               if (styleRepresentation.defaultCanvas) {
                 const legendLayerListItem: TypeLegendLayerListItem = {
                   geometryType,
->>>>>>> 2ed51822
                   icon: styleRepresentation.defaultCanvas.toDataURL(),
                   name: styleSettings.defaultLabel!,
                   isVisible: styleSettings.defaultVisible!,
                   default: true,
-<<<<<<< HEAD
-                } as TypeLegendLayerListItem);
-            } else if (isUniqueValueStyleConfig(styleSettings)) {
-              iconDetailsEntry.iconList = styleRepresentation.arrayOfCanvas!.map((canvas, i) => {
-                return {
-=======
                 };
                 iconDetailsEntry.iconList.push(legendLayerListItem);
               }
@@ -106,35 +89,23 @@
               iconDetailsEntry.iconList = styleRepresentation.arrayOfCanvas!.map((canvas, i) => {
                 const legendLayerListItem: TypeLegendLayerListItem = {
                   geometryType,
->>>>>>> 2ed51822
                   icon: canvas ? canvas.toDataURL() : null,
                   name: styleSettings.uniqueValueStyleInfo[i].label,
                   isVisible: styleSettings.uniqueValueStyleInfo[i].visible!,
                   default: false,
-<<<<<<< HEAD
-                } as TypeLegendLayerListItem;
-              });
-              if (styleRepresentation.defaultCanvas)
-                iconDetailsEntry.iconList.push({
-=======
                 };
                 return legendLayerListItem;
               });
               if (styleRepresentation.defaultCanvas) {
                 const legendLayerListItem: TypeLegendLayerListItem = {
                   geometryType,
->>>>>>> 2ed51822
                   icon: styleRepresentation.defaultCanvas.toDataURL(),
                   name: styleSettings.defaultLabel!,
                   isVisible: styleSettings.defaultVisible!,
                   default: true,
-<<<<<<< HEAD
-                } as TypeLegendLayerListItem);
-=======
                 };
                 iconDetailsEntry.iconList.push(legendLayerListItem);
               }
->>>>>>> 2ed51822
             }
             if (iconDetailsEntry.iconList?.length) iconDetailsEntry.iconImage = iconDetailsEntry.iconList[0].icon;
             if (iconDetailsEntry.iconList && iconDetailsEntry.iconList.length > 1)
