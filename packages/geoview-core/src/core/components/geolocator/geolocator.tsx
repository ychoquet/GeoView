import { ChangeEvent, useCallback, useContext, useRef, useState } from 'react';

import { useTranslation } from 'react-i18next';
import { fromLonLat } from 'ol/proj';
import debounce from 'lodash/debounce';
<<<<<<< HEAD
import { useStore } from 'zustand';
=======

import { CloseIcon, SearchIcon, AppBar, Box, Divider, IconButton, Paper, ProgressBar, Toolbar, Typography } from '@/ui';

>>>>>>> a7e86f7f
import GeoList from './geo-list';
import { StyledInputField, sxClasses } from './styles';
import { MapContext } from '@/core/app-start';
import { api } from '@/app';
import { getGeoViewStore } from '@/core/stores/stores-managers';

export interface GeoListItem {
  key: string;
  name: string;
  lat: number;
  lng: number;
  bbox: [number, number, number, number];
  province: string;
  tag: (string | null)[] | null;
}

export function Geolocator() {
  const { mapId } = useContext(MapContext);
  const ANIMATION_DURATION = 1000;
  const {
    map,
    mapFeaturesConfig: { serviceUrls },
  } = api.maps[mapId];
  const mapSize = map?.getSize() || [0, 0];
  const { i18n, t } = useTranslation<string>();

  const [searchValue, setSearchValue] = useState<string>('');
  const [isSearchInputVisible, setIsSearchInputVisible] = useState<boolean>(false);

  const urlRef = useRef<string>(`${serviceUrls!.geolocator}&lang=${i18n.language}`);

  const [data, setData] = useState<GeoListItem[]>();
  const [error, setError] = useState<Error>();
  const [isLoading, setIsLoading] = useState<boolean>(false);

  // set the active (visible) or not active (hidden) from geolocator button click
  const active = useStore(getGeoViewStore(mapId), (state) => state.appBarState.geoLocatorActive);

  /**
   * Send fetch call to the service for given search term.
   * @param {searchTerm} - search term url
   * @returns void
   */
  const getGeolocations = async (searchTerm: string) => {
    try {
      setIsLoading(true);
      const response = await fetch(`${urlRef.current}&q=${encodeURIComponent(`${searchTerm}*`)}`);
      if (!response.ok) {
        throw new Error('Error');
      }
      const result = (await response.json()) as GeoListItem[];
      setIsLoading(false);
      setData(result);
    } catch (err) {
      setIsLoading(false);
      setError(err as Error);
    }
  };

  /**
   * Update the map zoom and location with given coordinates
   * @param {coords} - coordinates [lng, lat] where we want to zoom
   * @param {bbox} - zoom extent coordinates
   * @returns void
   */
  const zoomToLocation = (coords: [number, number], bbox: [number, number, number, number]): void => {
    const { currentProjection } = api.maps[mapId];
    const projectionConfig = api.projection.projections[currentProjection];
    if (bbox) {
      const convertedExtent1 = fromLonLat([bbox[0], bbox[1]], projectionConfig);
      const convertedExtent2 = fromLonLat([bbox[2], bbox[3]], projectionConfig);
      api.maps[mapId].zoomToExtent([...convertedExtent1, ...convertedExtent2]);
    } else {
      map.getView().animate({ center: fromLonLat(coords, projectionConfig), duration: ANIMATION_DURATION, zoom: 11 });
    }
  };

  /**
   * Reset search component values when close icon is clicked..
   * @returns void
   */
  const resetSearch = useCallback(() => {
    setIsSearchInputVisible(false);
    setSearchValue('');
    setData(undefined);
  }, []);

  /**
   * Do service request after debouncing.
   * @returns void
   */
  const doRequest = debounce((searchTerm: string) => {
    getGeolocations(searchTerm);
  }, ANIMATION_DURATION);

  /**
   * Debounce the get geolocation service request
   * @param {searchTerm} - value to be searched
   * @returns void
   */
  // eslint-disable-next-line react-hooks/exhaustive-deps
  const debouncedRequest = useCallback((searchTerm: string) => doRequest(searchTerm), []);

  /**
   * onChange handler for search input field
   * @param {e} - HTML Change event handler
   * @returns void
   */
  const onChange = (e: ChangeEvent<HTMLInputElement>) => {
    const { value } = e.target;
    setSearchValue(value);
    if (value.length) {
      debouncedRequest(value);
    }
    // clear geo list when search term cleared from input field.
    if (!value.length && data?.length) {
      setData(undefined);
    }
  };

  return (
    <Box sx={sxClasses.root} visibility={active ? 'visible' : 'hidden'} id="geolocator-search">
      <Box sx={sxClasses.geolocator}>
        <AppBar position="static">
          <Toolbar
            variant="dense"
            // attach event handler to toolbar when search input is hidden.
            {...(!isSearchInputVisible && { onClick: () => setIsSearchInputVisible(true) })}
            sx={{ cursor: !isSearchInputVisible ? 'pointer' : 'default' }}
          >
            <form
              onSubmit={(e) => {
                e.preventDefault();
                // cancel the debounce fn, when enter key clicked before wait time.
                doRequest.cancel();
                getGeolocations(searchValue);
              }}
            >
              {isSearchInputVisible && (
                <StyledInputField placeholder={t('geolocator.search')!} autoFocus onChange={onChange} value={searchValue} />
              )}

              <Box sx={{ display: 'flex', marginLeft: 'auto' }}>
                <IconButton
                  size="small"
                  edge="end"
                  color="inherit"
                  sx={{ mr: 4 }}
                  disabled={isSearchInputVisible && !searchValue.length}
                  onClick={() => {
                    if (!isSearchInputVisible) {
                      setIsSearchInputVisible(true);
                    } else if (searchValue.length) {
                      doRequest.cancel();
                      getGeolocations(searchValue);
                    }
                  }}
                >
                  <SearchIcon fontSize="small" />
                </IconButton>
                {isSearchInputVisible && (
                  <>
                    <Divider orientation="vertical" variant="middle" flexItem />
                    <IconButton size="small" edge="end" color="inherit" sx={{ mr: 2, ml: 4 }} onClick={resetSearch}>
                      <CloseIcon fontSize="small" />
                    </IconButton>
                  </>
                )}
              </Box>
            </form>
          </Toolbar>
        </AppBar>
      </Box>
      {isLoading && (
        <Box sx={sxClasses.progressBar}>
          <ProgressBar />
        </Box>
      )}
      {!!data && (
        <Box sx={sxClasses.searchResult}>
          <Paper
            component="div"
            square
            elevation={4}
            sx={{ width: 400, height: mapSize[1] - 80, maxHeight: mapSize[1] - 80, overflowY: 'auto' }}
          >
            {!!data.length && <GeoList geoListItems={data} zoomToLocation={zoomToLocation} />}
            {(!data.length || error) && (
              <Typography component="p" sx={{ fontSize: 14, p: 10 }}>
                {t('geolocator.errorMessage')} {searchValue}
              </Typography>
            )}
          </Paper>
        </Box>
      )}
    </Box>
  );
}<|MERGE_RESOLUTION|>--- conflicted
+++ resolved
@@ -3,13 +3,8 @@
 import { useTranslation } from 'react-i18next';
 import { fromLonLat } from 'ol/proj';
 import debounce from 'lodash/debounce';
-<<<<<<< HEAD
 import { useStore } from 'zustand';
-=======
-
 import { CloseIcon, SearchIcon, AppBar, Box, Divider, IconButton, Paper, ProgressBar, Toolbar, Typography } from '@/ui';
-
->>>>>>> a7e86f7f
 import GeoList from './geo-list';
 import { StyledInputField, sxClasses } from './styles';
 import { MapContext } from '@/core/app-start';
