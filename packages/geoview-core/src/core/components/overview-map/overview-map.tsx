--- conflicted
+++ resolved
@@ -206,11 +206,8 @@
 
     const defaultBasemap = api.map(mapId).basemap.activeBasemap;
 
-<<<<<<< HEAD
     const toggleButton = document.createElement('div');
 
-=======
->>>>>>> 00bda9ba
     const overviewMapControl = new OLOverviewMap({
       // see in overviewmap-custom.html to see the custom CSS used
       className: `ol-overviewmap ol-custom-overviewmap ${classes.overviewMap}`,
@@ -233,7 +230,6 @@
     });
 
     map.addControl(overviewMapControl);
-<<<<<<< HEAD
 
     ReactDOM.render(
       <ThemeProvider theme={cgpvTheme}>
@@ -241,8 +237,6 @@
       </ThemeProvider>,
       toggleButton
     );
-=======
->>>>>>> 00bda9ba
 
     // eslint-disable-next-line react-hooks/exhaustive-deps
   }, []);
