/* eslint-disable react-hooks/exhaustive-deps */
import { useCallback, useContext, useEffect, useMemo, useState } from 'react';

import L, { divIcon, LatLng } from 'leaflet';
import { Marker, useMap } from 'react-leaflet';
import { useEventHandlers, LeafletElement } from '@react-leaflet/core';

import { Theme } from '@mui/material/styles';

import makeStyles from '@mui/styles/makeStyles';

import { MapContext } from '../../app-start';

import { api } from '../../../api/api';
import { EVENT_NAMES } from '../../../api/event';

import { generateId } from '../../utils/utilities';

const useStyles = makeStyles((theme: Theme) => ({
  markerIcon: {
    display: 'flex',
    justifyContent: 'center',
    alignItems: 'center',
    zIndex: theme.zIndex.tooltip,
  },
  symbologyIcon: {
    transform: 'scale(2)',
  },
  overlayPane: {
    background: theme.palette.backdrop,
    zIndex: theme.zIndex.tooltip,
    backdropFilter: 'blur(0.5px)',
    visibility: 'hidden',
  },
}));

/**
 * Create a react element to display a marker when a user clicks on
 * the map at the click location
 *
 * @returns {JSX.Element} the react element with a marker on click
 */
export function ClickMarker(): JSX.Element {
  const [showMarker, setShowMarker] = useState(false);
  const [markerPos, setMarkerPos] = useState<LatLng>();
  const [markerIcon, setMarkerIcon] = useState<L.DivIcon>();

  const classes = useStyles();

  const mapConfig = useContext(MapContext);
  const mapId = mapConfig.id;

  const map = useMap();
<<<<<<< HEAD

  const overlay = document.createElement('div');
=======
  const mapId = api.mapInstance(map)!.id;
  const overlay = document.createElement("div");
>>>>>>> 0bf6095b

  /**
   * Remove the marker icon
   */
  const removeIcon = useCallback(() => {
    setShowMarker(false);
    overlay.style.visibility = 'hidden';
  }, []);

  // attach zoom and movestart events to the map instance
  const handlers = useMemo(() => ({ zoom: removeIcon, movestart: removeIcon }), [removeIcon]);
  const leafletElement: LeafletElement<L.Map> = {
    instance: map,
    context: { __version: 1, map },
  };
  useEventHandlers(leafletElement, handlers);

  /**
   * Create an icon using an svg canvas image
   */
  const icon = divIcon({
    className: classes.markerIcon,
    html: `<img src="data:image/png;base64,iVBORw0KGgoAAAANSUhEUgAAABYAAAAWCAYAAADEtGw7AAAABHNCSVQICAgIfAhkiAAAAAlwSFlzAAAN1wAADdcBQiibeAAAABl0RVh0U29mdHdhcmUAd3d3Lmlua3NjYXBlLm9yZ5vuPBoAAARuSURBVDiNjZVrbFRVEMd/5967e9vddbduN4WWYgXKKyVQWgIhkQBVqJIYCQZJI00UH2DiNxUUQwQNSfH1RYwghphoCIGADQk1QKqAGCKhCKTKq6GWbYHSdvve9u7ee8cP210LAjrJ+XAmM78zOf8zcxT/bROBYuDRkX03cA1ofliSeoDfBFYAz2UZemFZXsBf6De9gkvbQCJx7k7/4LAjrUAtcBBI/B/wDGBL6Zhg0cZ5E8YvKswJ+zRl4LqIOOC6xBO2fbytJ7a1oS16sSveDGwG/ngYuEJXatOnT06f9ErJuEINUYgLrosK5CDiID2d4LogLrbtyDeX7rSu/631msBHwPE0SB9dqa5Uzf4V5SWrpuXna6AQAQREyFqzGWPWAuwzR0j7Fag5EV+oPOILHGjuni5wFugYDTaB7Z8vmTFj1bSC/DQMEbRIAZ6FK9BL5qGCYVSWD4m1I4N9mZhJj3j9OR5dP3azf/LIvbtp8AulY0LPbF86c6oCBQKAt7Ia8+VN6BNKQNPA8GJMKcNTsRKUwrl6LlN9aTgreLSt37o9ZHcDjWnwpi+eLp01NdcfSAd6lq7GU7ma5C+1WF9tQC+ajnS3M7TtNZTpw1tZDeLiXGnIXEvEq+sHW3pN4IABTDR1fdyiotxwRtFIAZ4lVSRP1pI4+CW4Ltb3NSnxhgaw9n4GCOazr2KfrsNtv5FSPt8fztLV+GFHHteA4vL8kN/vNYw02CirANcl+eO3GWWlL4b0xTL7RO0OEBdj/rKMz2doRmk42wcUa0BuYcjvBVA5EczXt6aCHRtzzQeoUG7qsLlLMeZWko7LeqMGsW28i1fie2cnWngsAIU+wwtENEBERO55z/zLcT+7T3uN5IkGdLX1xZMA0tOJ9fX72KfrULqOtXsL0tsFgH3maOoNj8QN73gPpRskftpH/JO1uLHbAETjdgLo1ICmhlu9gwMJ206fajfUg9LwLHvpn+KCYVQwoy/e5esAhX26LuMbTLr2hdhQHGjSgGbLcaInWroyykjXLZLH9uBZsBzv82+isv2Yq98lq3ojKjuAWfU2nsUrsQ7twu1oy4B/vj0YsxyJAi3pW6qaOSb01qnqJ8r09HwQwXiqCu/SF0EEsZOpyg0PKEXi0C6sw7vBcUBckrYjCw83nWvsGf4Y2JdukKvtg1ZFxGcG54wNhdIt7TRdwGmoR4b60QsmgpMkWb8X67sa7PMnMi0Nws5LndE913saga2MamkHuFjf3DF/dn4oUJzj86eTJN6He+08+pRypC+G9f221JwYNU+ORHs71v0avQxsANrh7unWJXBj/6Wb08LZHr00LxjU0nNDBOfyWewLJ2E4nqnSdlzZ+eed6NpTNy4LfEhqunEvGOAvoOFoc+fkuusdw3l+0ygMmKZXUxrDccRKQQcs2z7S2tO55vj1K3uaYo3A+tFQePDX5CH1NS03dTV+dl7Q91jANAWXaH/C+r2jPz6i/g8jK3kv4EHg0VYETOHuz/Qq0PKwpL8BL8EAdKaMj7AAAAAASUVORK5CYII=" />`,
  });

  /**
   * Hide features from markerPane (set zIndex to -1) because they are always on top of overlay
   */
  function hideMarker(): void {
    const featElems = document.getElementsByClassName(`leaflet-map-${mapId}`)[0].getElementsByClassName('leaflet-marker-pane')[0].children;
    [...featElems].forEach((element: Element) => {
      // eslint-disable-next-line no-param-reassign
      if (element.classList.contains('leaflet-marker-icon')) (element as HTMLElement).style.zIndex = '-1';
    });
  }

  useEffect(() => {
    setMarkerIcon(icon);

    // create overlay pane
    overlay.setAttribute('class', `overlay-marker-blur ${classes.overlayPane}`);
    map.getPane('markerPane')?.append(overlay);

    api.event.on(
      EVENT_NAMES.EVENT_MARKER_ICON_SHOW,
      (payload) => {
        if (payload && payload.handlerName.includes(mapId)) {
          // toggle the marker icon
          setShowMarker(true);

          // set the overlay... get map size and apply mapPane transform to the overlay
          const test = api.geoUtilities.getTranslateValues(map.getPane('mapPane') as HTMLElement);
          const size = map.getSize();
          overlay.style.height = `${size.y}px`;
          overlay.style.width = `${size.x}px`;
          overlay.style.transform = `translate3d(${-test.x}px,${-test.y}px,${test.z})`;
          overlay.style.visibility = 'visible';

          // hide marker pane marker (mostly comes from ESRI feature or GeoJSON)
          hideMarker();

          // update the click location
          setMarkerPos(payload.latlng);

          if (payload.symbology) {
            const { symbology } = payload;
            let iconHtml = '';

            // get symbology image
            if (symbology.imageData) {
              iconHtml = `<img class='${classes.symbologyIcon}' src='data:${symbology.contentType};base64,${symbology.imageData}' alt="" />`;
            } else if (symbology.legendImageUrl) {
              iconHtml = `<img class='${classes.symbologyIcon}' src='${symbology.legendImageUrl}' alt='' />`;
            }

            setMarkerIcon(
              divIcon({
                className: classes.markerIcon,
                html: iconHtml,
              })
            );
          } else {
            setMarkerIcon(icon);
          }
        }
      },
      mapId
    );

    api.event.on(
      EVENT_NAMES.EVENT_MARKER_ICON_HIDE,
      (payload) => {
        if (payload && payload.handlerName.includes(mapId)) {
          setShowMarker(false);
          overlay.style.visibility = 'hidden';
        }
      },
      mapId
    );

    return () => {
      api.event.off(EVENT_NAMES.EVENT_MARKER_ICON_SHOW, mapId);
      api.event.off(EVENT_NAMES.EVENT_MARKER_ICON_HIDE, mapId);
    };
  }, []);

  return showMarker ? (
    <Marker id={generateId('')} zIndexOffset={2000} position={[markerPos?.lat || 0, markerPos?.lng || 0]} icon={markerIcon} />
  ) : (
    // eslint-disable-next-line react/jsx-no-useless-fragment
    <></>
  );
}<|MERGE_RESOLUTION|>--- conflicted
+++ resolved
@@ -51,13 +51,7 @@
   const mapId = mapConfig.id;
 
   const map = useMap();
-<<<<<<< HEAD
-
   const overlay = document.createElement('div');
-=======
-  const mapId = api.mapInstance(map)!.id;
-  const overlay = document.createElement("div");
->>>>>>> 0bf6095b
 
   /**
    * Remove the marker icon
