--- conflicted
+++ resolved
@@ -100,15 +100,10 @@
     api.event.on(
       EVENT_NAMES.APPBAR.EVENT_APPBAR_PANEL_CREATE,
       (payload) => {
-<<<<<<< HEAD
-        if (payload && payload.handlerName && (payload.handlerName as string) === mapId) {
-          addButtonPanel(payload);
-=======
         if (payloadIsAButtonPanel(payload)) {
           if (payload.handlerName && payload.handlerName === mapId) {
-            updateComponent();
-          }
->>>>>>> 6381f552
+            addButtonPanel(payload);
+          }
         }
       },
       mapId
@@ -118,15 +113,10 @@
     api.event.on(
       EVENT_NAMES.APPBAR.EVENT_APPBAR_PANEL_REMOVE,
       (payload) => {
-<<<<<<< HEAD
-        if (payload && payload.handlerName && (payload.handlerName as string) === mapId) {
-          removeButtonPanel(payload);
-=======
         if (payloadIsAButtonPanel(payload)) {
           if (payload.handlerName && payload.handlerName === mapId) {
-            updateComponent();
-          }
->>>>>>> 6381f552
+            removeButtonPanel(payload);
+          }
         }
       },
       mapId
