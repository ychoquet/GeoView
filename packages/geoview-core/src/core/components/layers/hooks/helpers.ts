import _ from 'lodash';
import { TypeVectorLayerStyles } from '@/geo/layer/geoview-layers/abstract-geoview-layers';
import { api } from '@/app';
import { TypeLegendLayer, TypeLegendLayerListItem } from '../types';
import { useGeoViewStore } from '@/core/stores/stores-managers';
import { generateId } from '@/core/utils/utilities';
import { TypeVisibilityFlags } from '@/geo';

export function useLegendHelpers() {
  const store = useGeoViewStore();

  const { mapId } = store.getState();

  function populateLegendStoreWithFakeData() {
    const legendInfo = api.maps[mapId].legend.legendLayerSet.resultSets;
    // console.log('I got here ', legendInfo, _.keys(legendInfo));
    const keys = _.keys(legendInfo);

    const layerItems: TypeLegendLayerListItem[] = [
      {
        geometryType: 'Point',
        default: false,
        name: 'item 1',
        isVisible: 'yes',
        icon: 'data:image/png;base64,iVBORw0KGgoAAAANSUhEUgAAABEAAAARCAYAAAA7bUf6AAAAAXNSR0IArs4c6QAAAgpJREFUOE+FlM9rE0EUx9+bXbOa1phtio00xUIr0kPxJAj6LyjoyYNIT4LSYL0Itkn2ZW01B2O8eBFz8ODNk+DFmxevvUpVFKliTMmatPnRbHaebMraNNls5zjz5fNmPu8xCAHLNM15AM5LyQtE9GtYFIMg2YdZUyj2Tekob9jBFBG1/PJDIaZp3oDQzpo4/nOSa4kt2QmvsMOviKjTD/KFGIZxSVXxOY5tzONIGbmlO1yZXXdk6C6l6OOhECJKKArkMbJ5DSM/VBBuYQSuTTVlLfGusd25lcvlrF7QwE1cD8qx8iLqX3VQd/ezjsbSmqnKRqzY7+cAxPOgjH2eAq06UIDbEclbZ8uuHyNtFL0K/4OmaS4gynt7Hv4goPRpBAI3Y10/6eVH530g2fegti4q8fUwKO2AziPI0rlm+v7TsA+EroNqGyL6bRZHSioA+4K4PgHy7/SnzPLjuQFIMpnUxif0KxhqPBP6lziGaqKfwrsngCtnbG6P3slkMi8HIO4GEYWUI/IBHK0sidhGFLBnrhwNpDXjcH0832i0cr1tHujA6urKaYn4RIz+vozR7xrAnmCuTrPcnnwrbWWRiDYD54SIBKhwQQi76Pnh+smuB3TCt1Op1AdEPCDMd+yJSEVVXu36CZfivHPKcT1YlvW6UCg0Dx17L+D5YbSXoKO96PcQ+Jygr2HY2T9D5usSwVan3AAAAABJRU5ErkJggg==',
      },
      {
        geometryType: 'Point',
        default: false,
        name: 'item 2',
        isVisible: 'yes',
        icon: 'data:image/png;base64,iVBORw0KGgoAAAANSUhEUgAAABEAAAARCAYAAAA7bUf6AAAAAXNSR0IArs4c6QAAAjFJREFUOE+FlDts01AUhu+1E+dtJTyaohAoL1UdIgQIiZcAsTCBBGJgQKhTJVAjyogS4pOrBmVICAtLRQYGxMKExIKKgIEuHTpBC1ODQkElJTRNHNvxvUYuuDRxknqz7/Hnc77/yBj1uQghMd1Aec5gowCw1KsU94Ok02nS0NFNgUMvHNhIAoDSrb4nhBByoyLrmbllOXIk7K0E3XyCM4ynAKB3grpCJEk6gzD3eHqxFvtcVfCQ6KLn94hzLie6kwGY2RICALsRx+Vnvzeuzi41HCpliMcYHdvlbR4N+17hljKWzWarm0G2TkwPX36r4+9Ka6G6RjdqAwJvnI0GVvcHXcVOP20Qy8ObUi1aXtPazsybsF9gF/eJP00/RJKK1hc2Cgkho5QZd00PC78UrDPDFgSHEToQdK/7yWXguA2SSpPXdY2efv5pxSu3WM/kTT/XhkPNqdyk1wa5D+S6Qpn0oVw/OF+RHV0aWX9nZLsbnYoEFh4+SI/YIPF43BUK7bi8rNBHb7/WBn/UNa6znYjfiS4Mia0Br/N2KpV6YoOYDwBA0Bi+t7iqTkyXakFV/z+WX+DRuaifHgp58qoiZzfHbIs4kZjcq3N67mOleWnmW91F/811MuIzDg/4Xnp4NA4A5b57AgBcC6ETGkVFy8/wtr8eRI/jlpRMvscYt0XXde0BwMEYvmL6mV+RB2M7PdT0UK1WnxUKheaWa28VWH6aOpsQBX6q00Pfcfr9Gnqd/QEVbfgSUmthSQAAAABJRU5ErkJggg==',
      },
      {
        geometryType: 'Point',
        default: false,
        name: 'item 3',
        isVisible: 'no',
        icon: 'data:image/png;base64,iVBORw0KGgoAAAANSUhEUgAAABEAAAARCAYAAAA7bUf6AAAAAXNSR0IArs4c6QAAAi9JREFUOE+FlE1oE0EUx2dmN5tuNrWNqI3WWhpK1dBaPGjFFgTvFvTkQaQnQWmwHsvG7MuoGNAQPXhQzMGDt54EL56sn+DBgrVSqxVRU5VWQ2myH8nurGQx2mQ36TvOPH4z8/s/BqMmRSkdQMxOM2SPAcBSo1bcDHIpmaREK51mAjdlERIHAN2rvyGEUnqK/7V2RXzzuVPb17NitUmyRex7AGDWgzwhiqKM8AjfCj6eHRA+fsflXVut4kh0xpb85+MALzaEAMBODqG0OPPphPh6kcdGGSGOIG1/RNMHIw/XbPNMKpXKrwe5blLxICz+GJeezYVI4b8CFhRt9fCeVSPSka33UwOpegg+me3ic79rD8AYmdvaWeHo4HLFz0WqZKu3+ddIKR3DFrvgePiwhLFpuYMgGJV6wo4f+drVA24IJB9xBW24bep5gKhG4+Q5glZHh7TJ2zcDHhA4yWklJfByvte/kOMRsz1BRl8nUod2z8vp1F4XJBaL+TtCoVFupXBDejoX5n/mST2lvH0zKh7pL5tbNp1LJBJ3XZDKAgAIvpI56fuyPCFNv2134v1bLNiCisNRy4iE06qhp9bH7Ir4six3Y4av+999PRZ49d6PLOZg1IN9tt7f/cBs8Y0DwLemcwIAhEfoENZK2aofo3eH44G1SmfjSnwaY1wjzHPsAYDnGTte8SMs5MJGtMuqeMjn8/czmYy24dhXG6p+kF6esFrFO/Uemj6n2dfQaO8PHFn0Ek3p9b8AAAAASUVORK5CYII=',
      },
      {
        geometryType: 'Point',
        default: false,
        name: 'item 4',
        isVisible: 'yes',
        icon: 'data:image/png;base64,iVBORw0KGgoAAAANSUhEUgAAAAsAAAALCAYAAACprHcmAAAAAXNSR0IArs4c6QAAASZJREFUKFNjZEAC/1cxMH96zOD+jUnbgpPh6ieG/yIHBIrenIEpYYQxbva5m/34zbOWh+m9DBvTV4bf/7kZfvznZhBierybnelCmGAhwwew4vtdphJfGGSuyrOuF0K2CcR++sebQYjl6SHxwgv2YMXnuiKWKrOsiGKE24Oq5ckfXwZp1l0eYOnr3V7XpVm2aaCbCuO/+evEIMx8dAJY8c0e9/uSzDsVcCn++M+cgY3xw2Kw4svdvoflWTbb4FL8+o8TgxDzvhKw4j3tyZWm7EvaGBl/YlX/6Lf/TwW2jfIwLzEd64rZoM2y2hdZw///DAxP/vr+FWJ9kyRZcHwRsv+ZDrUlNIuwvgxkY/in9J+R4c8PBo6rYv9uFImX3TwKshJHYGF3PQBCJWK8tt5Q2wAAAABJRU5ErkJggg==',
      },
      {
        geometryType: 'Point',
        default: false,
        name: 'item 5',
        isVisible: 'yes',
        icon: 'data:image/png;base64,iVBORw0KGgoAAAANSUhEUgAAAAsAAAALCAYAAACprHcmAAAAAXNSR0IArs4c6QAAAR1JREFUKFNjZEAFzAw+6e7GHOwWV37++cT79++BN9tmnoEpYYQxAjLKzJj//Fv76edvma9//zNwszIzcLEwMjz5/HP32VdfwxgOLPgAVmyakCUhx8JxdcvL70JoNjG4iXAyPP/y69CZ1VPswYojMkuXrn/yJQpdIYzvIcbJsOPFLw+wYu+Eout73n7XwKXYToiD4dCbHxOgigvv73n7QwGXYmNeVoa3P/8uBisOTC46vO3VdxucJguwMRz6+L0ErDg5u6Jy/aOPbV9xqPYS4/y5/vVfeVjQMcVklW7Y9viLL7oGDzHOv69+/k06vmTiIng4MzAwMCVklza//vYn8N8/BiUGBoY/HKxMV699+lp0c9WMoyBLkRXjcjJcHACUTW/kHNx1hAAAAABJRU5ErkJggg==',
      },
      {
        geometryType: 'Point',
        default: false,
        name: 'item 6',
        isVisible: 'yes',
        icon: 'data:image/png;base64,iVBORw0KGgoAAAANSUhEUgAAABEAAAARCAYAAAA7bUf6AAAAAXNSR0IArs4c6QAAAgpJREFUOE+FlM9rE0EUx9+bXbOa1phtio00xUIr0kPxJAj6LyjoyYNIT4LSYL0Itkn2ZW01B2O8eBFz8ODNk+DFmxevvUpVFKliTMmatPnRbHaebMraNNls5zjz5fNmPu8xCAHLNM15AM5LyQtE9GtYFIMg2YdZUyj2Tekob9jBFBG1/PJDIaZp3oDQzpo4/nOSa4kt2QmvsMOviKjTD/KFGIZxSVXxOY5tzONIGbmlO1yZXXdk6C6l6OOhECJKKArkMbJ5DSM/VBBuYQSuTTVlLfGusd25lcvlrF7QwE1cD8qx8iLqX3VQd/ezjsbSmqnKRqzY7+cAxPOgjH2eAq06UIDbEclbZ8uuHyNtFL0K/4OmaS4gynt7Hv4goPRpBAI3Y10/6eVH530g2fegti4q8fUwKO2AziPI0rlm+v7TsA+EroNqGyL6bRZHSioA+4K4PgHy7/SnzPLjuQFIMpnUxif0KxhqPBP6lziGaqKfwrsngCtnbG6P3slkMi8HIO4GEYWUI/IBHK0sidhGFLBnrhwNpDXjcH0832i0cr1tHujA6urKaYn4RIz+vozR7xrAnmCuTrPcnnwrbWWRiDYD54SIBKhwQQi76Pnh+smuB3TCt1Op1AdEPCDMd+yJSEVVXu36CZfivHPKcT1YlvW6UCg0Dx17L+D5YbSXoKO96PcQ+Jygr2HY2T9D5usSwVan3AAAAABJRU5ErkJggg==',
      },
    ];
    const legendLayers: TypeLegendLayer[] = [
      {
<<<<<<< HEAD
        layerId: 'test_testLayerId',
=======
        bounds: undefined,
        layerId: 'testLayerId',
>>>>>>> 5260d669
        layerPath: 'testLayerPath',
        layerName: 'TEST--TestLayer1',
        type: 'GeoJSON',
        layerStatus: 'loaded',
        layerPhase: 'processed',
        isVisible: 'yes',
        querySent: true,
        children: [],
        items: layerItems,
      },
      {
<<<<<<< HEAD
        layerId: 'test_geojsonLYR5',
=======
        bounds: undefined,
        layerId: 'geojsonLYR5',
>>>>>>> 5260d669
        layerPath: 'geojsonLYR5',
        layerName: 'TEST--Layer with groups',
        type: 'GeoJSON',
        layerStatus: 'loaded',
        layerPhase: 'processed',
        isVisible: 'yes',
        querySent: true,
        children: [],
        items: [],
      },
      {
<<<<<<< HEAD
        layerId: 'test_chrisLayr1',
=======
        bounds: undefined,
        layerId: 'chrisLayr1',
>>>>>>> 5260d669
        layerPath: 'Chris Sample Parent1',
        layerName: 'TEST--chrisparentlayer1',
        type: 'GeoJSON',
        layerStatus: 'loaded',
        layerPhase: 'processed',
        isVisible: 'yes',
        querySent: true,
        children: [
          {
<<<<<<< HEAD
            layerId: 'test_chrisChildLayer1',
=======
            bounds: undefined,
            layerId: 'chrisChildLayer1',
>>>>>>> 5260d669
            layerPath: 'ChrisSampleC3',
            layerName: 'TEST--chrisparentchild1',
            type: 'GeoJSON',
            layerStatus: 'loaded',
            layerPhase: 'processed',
            isVisible: 'yes',
            querySent: true,
            children: [
              {
<<<<<<< HEAD
                layerId: 'test_chrisGrandChild1',
=======
                bounds: undefined,
                layerId: 'chrisGrandChild1',
>>>>>>> 5260d669
                layerPath: 'Gran ChildChidl2',
                layerName: 'TEST--chris parent child2',
                type: 'GeoJSON',
                layerStatus: 'error',
                layerPhase: 'processed',
                isVisible: 'no',
                querySent: true,
                children: [],
                items: layerItems,
              },
              {
<<<<<<< HEAD
                layerId: 'test_chrisGrandChild5',
=======
                bounds: undefined,
                layerId: 'chrisGrandChild5',
>>>>>>> 5260d669
                layerPath: 'Gran ChildChidl555',
                layerName: 'TEST--chris parent child25555',
                type: 'GeoJSON',
                layerStatus: 'loading',
                layerPhase: 'processed',
                isVisible: 'no',
                querySent: true,
                children: [],
                items: layerItems,
              },
              {
<<<<<<< HEAD
                layerId: 'test_chrisGrandChild2',
=======
                bounds: undefined,
                layerId: 'chrisGrandChild2',
>>>>>>> 5260d669
                layerPath: 'Grand Child Chidl3',
                layerName: 'TEST--chris parent child3',
                type: 'GeoJSON',
                layerStatus: 'newInstance',
                layerPhase: 'processed',
                isVisible: 'yes',
                querySent: true,
                children: [],
                items: layerItems,
              },
            ],
            items: [],
          },
          {
<<<<<<< HEAD
            layerId: 'test_chrisChild2',
=======
            bounds: undefined,
            layerId: 'chrisChild2',
>>>>>>> 5260d669
            layerPath: 'Chris Sample Chidl2',
            layerName: 'TEST--chirslyerss',
            type: 'GeoJSON',
            layerStatus: 'loaded',
            layerPhase: 'processed',
            isVisible: 'no',
            querySent: true,
            children: [],
            items: layerItems,
          },
          {
<<<<<<< HEAD
            layerId: 'test_chrisChild3',
=======
            bounds: undefined,
            layerId: 'chrisChild3',
>>>>>>> 5260d669
            layerPath: 'Chris Sample Chidl3',
            layerName: 'TEST--chris-child32edd',
            type: 'GeoJSON',
            layerStatus: 'loaded',
            layerPhase: 'processed',
            isVisible: 'yes',
            querySent: true,
            children: [],
            items: layerItems,
          },
        ],
        items: [],
      },
    ];

    keys.forEach((i) => {
      const setData = legendInfo[i];
      const items: TypeLegendLayerListItem[] = [];
      const legendData = setData.data?.legend ? (setData.data.legend as TypeVectorLayerStyles) : undefined;
      const itemCanvases = legendData ? legendData.Point?.arrayOfCanvas : undefined;
      if (itemCanvases) {
        itemCanvases.forEach((r, ind) => {
          if (r) {
            items.push({
              geometryType: 'Point',
              name: `TEST--Item name ${ind}`,
              isVisible: 'yes' as TypeVisibilityFlags,
              icon: r.toDataURL(),
              default: false,
            });
          }
        });
      }

      const item: TypeLegendLayer = {
        bounds: undefined,
        layerId: setData.data?.layerPath ?? `layer${i}`,
        layerPath: `test_${setData.data?.layerPath ?? generateId()}`,
        layerName: `TEST---${setData.data?.layerName?.en ?? 'Uknown Laer name'}`,
        type: setData.data?.type ?? 'imageStatic',
        layerStatus: setData.layerStatus,
        layerPhase: setData.layerPhase,
        querySent: setData.querySent,
        isVisible: 'yes',
        children: [],
        items,
      };

      if (i.startsWith('geojsonLYR5')) {
        legendLayers[1].children.push(item);
      } else {
        legendLayers.push(item);
      }
    });

    // adding to store
    store.setState({
      layerState: {
        ...store.getState().layerState,
        legendLayers: [...store.getState().layerState.legendLayers, ...legendLayers],
      },
    });
  }

  return {
    populateLegendStoreWithFakeData,
  };
}<|MERGE_RESOLUTION|>--- conflicted
+++ resolved
@@ -62,12 +62,8 @@
     ];
     const legendLayers: TypeLegendLayer[] = [
       {
-<<<<<<< HEAD
+        bounds: undefined,
         layerId: 'test_testLayerId',
-=======
-        bounds: undefined,
-        layerId: 'testLayerId',
->>>>>>> 5260d669
         layerPath: 'testLayerPath',
         layerName: 'TEST--TestLayer1',
         type: 'GeoJSON',
@@ -79,12 +75,8 @@
         items: layerItems,
       },
       {
-<<<<<<< HEAD
+        bounds: undefined,
         layerId: 'test_geojsonLYR5',
-=======
-        bounds: undefined,
-        layerId: 'geojsonLYR5',
->>>>>>> 5260d669
         layerPath: 'geojsonLYR5',
         layerName: 'TEST--Layer with groups',
         type: 'GeoJSON',
@@ -96,12 +88,8 @@
         items: [],
       },
       {
-<<<<<<< HEAD
+        bounds: undefined,
         layerId: 'test_chrisLayr1',
-=======
-        bounds: undefined,
-        layerId: 'chrisLayr1',
->>>>>>> 5260d669
         layerPath: 'Chris Sample Parent1',
         layerName: 'TEST--chrisparentlayer1',
         type: 'GeoJSON',
@@ -111,12 +99,8 @@
         querySent: true,
         children: [
           {
-<<<<<<< HEAD
+            bounds: undefined,
             layerId: 'test_chrisChildLayer1',
-=======
-            bounds: undefined,
-            layerId: 'chrisChildLayer1',
->>>>>>> 5260d669
             layerPath: 'ChrisSampleC3',
             layerName: 'TEST--chrisparentchild1',
             type: 'GeoJSON',
@@ -126,12 +110,8 @@
             querySent: true,
             children: [
               {
-<<<<<<< HEAD
+                bounds: undefined,
                 layerId: 'test_chrisGrandChild1',
-=======
-                bounds: undefined,
-                layerId: 'chrisGrandChild1',
->>>>>>> 5260d669
                 layerPath: 'Gran ChildChidl2',
                 layerName: 'TEST--chris parent child2',
                 type: 'GeoJSON',
@@ -143,12 +123,8 @@
                 items: layerItems,
               },
               {
-<<<<<<< HEAD
+                bounds: undefined,
                 layerId: 'test_chrisGrandChild5',
-=======
-                bounds: undefined,
-                layerId: 'chrisGrandChild5',
->>>>>>> 5260d669
                 layerPath: 'Gran ChildChidl555',
                 layerName: 'TEST--chris parent child25555',
                 type: 'GeoJSON',
@@ -160,12 +136,8 @@
                 items: layerItems,
               },
               {
-<<<<<<< HEAD
+                bounds: undefined,
                 layerId: 'test_chrisGrandChild2',
-=======
-                bounds: undefined,
-                layerId: 'chrisGrandChild2',
->>>>>>> 5260d669
                 layerPath: 'Grand Child Chidl3',
                 layerName: 'TEST--chris parent child3',
                 type: 'GeoJSON',
@@ -180,12 +152,8 @@
             items: [],
           },
           {
-<<<<<<< HEAD
+            bounds: undefined,
             layerId: 'test_chrisChild2',
-=======
-            bounds: undefined,
-            layerId: 'chrisChild2',
->>>>>>> 5260d669
             layerPath: 'Chris Sample Chidl2',
             layerName: 'TEST--chirslyerss',
             type: 'GeoJSON',
@@ -197,12 +165,8 @@
             items: layerItems,
           },
           {
-<<<<<<< HEAD
+            bounds: undefined,
             layerId: 'test_chrisChild3',
-=======
-            bounds: undefined,
-            layerId: 'chrisChild3',
->>>>>>> 5260d669
             layerPath: 'Chris Sample Chidl3',
             layerName: 'TEST--chris-child32edd',
             type: 'GeoJSON',
