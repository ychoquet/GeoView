import React, { ChangeEvent, useEffect, useRef, useState } from 'react';
import { useTranslation } from 'react-i18next';
import {
  Autocomplete,
  Box,
  Button,
  ButtonGroup,
  CheckBoxIcon,
  CheckBoxOutlineBlankIcon,
  Checkbox,
  CircularProgressBase,
  FileUploadIcon,
  Paper,
  Select,
  Stepper,
  TextField,
} from '@/ui';
import {
  AbstractGeoViewLayer,
  CONST_LAYER_TYPES,
  EsriDynamic,
  EsriFeature,
  GeoCore,
  GeoJSON,
  GeoPackage,
  TypeEsriDynamicLayerConfig,
  TypeEsriFeatureLayerConfig,
  TypeGeoJSONLayerConfig,
  TypeGeoPackageLayerConfig,
  TypeGeoviewLayerConfig,
  TypeGeoviewLayerType,
  TypeLayerEntryConfig,
  TypeListOfGeoviewLayerConfig,
  TypeListOfLayerEntryConfig,
  TypeXYZTilesConfig,
  XYZTiles,
} from '@/geo';
import { OgcFeature, TypeOgcFeatureLayerConfig } from '@/geo/layer/geoview-layers/vector/ogc-feature';
import { TypeWMSLayerConfig, WMS as WmsGeoviewClass } from '@/geo/layer/geoview-layers/raster/wms';
import { TypeWFSLayerConfig, WFS as WfsGeoviewClass } from '@/geo/layer/geoview-layers/vector/wfs';
import { TypeCSVLayerConfig, CSV as CsvGeoviewClass } from '@/geo/layer/geoview-layers/vector/csv';
import { ButtonPropsLayerPanel, SelectChangeEvent, TypeJsonArray, TypeJsonObject } from '@/core/types/global-types';
import { useGeoViewMapId } from '@/core/stores/geoview-store';
import { createLocalizedString } from '@/core/utils/utilities';
import { useLayerStoreActions, useLayerLegendLayers } from '@/core/stores/store-interface-and-intial-values/layer-state';
import { Cast, Config, api } from '@/app';
import { logger } from '@/core/utils/logger';
import { EsriImage, TypeEsriImageLayerConfig } from '@/geo/layer/geoview-layers/raster/esri-image';
import { MapEventProcessor } from '@/api/event-processors/event-processor-children/map-event-processor';
import { WfsLayerEntryConfig } from '@/core/utils/config/validationClasses/wfs-layer-entry-config';
import { OgcFeatureLayerEntryConfig } from '@/core/utils/config/validationClasses/ogc-layer-entry-config';
import { CsvLayerEntryConfig } from '@/core/utils/config/validationClasses/csv-layer-entry-config';
import { GeoJSONLayerEntryConfig } from '@/core/utils/config/validationClasses/geojson-layer-entry-config';
import { EsriFeatureLayerEntryConfig } from '@/core/utils/config/validationClasses/esri-feature-layer-entry-config';
import { GeoPackageLayerEntryConfig } from '@/core/utils/config/validationClasses/geopackage-layer-config-entry';
import { XYZTilesLayerEntryConfig } from '@/core/utils/config/validationClasses/xyz-layer-entry-config';
import { EsriDynamicLayerEntryConfig } from '@/core/utils/config/validationClasses/esri-dynamic-layer-entry-config';
import { EsriImageLayerEntryConfig } from '@/core/utils/config/validationClasses/esri-image-layer-entry-config';
import { OgcWmsLayerEntryConfig } from '@/core/utils/config/validationClasses/ogc-wms-layer-entry-config';

type EsriOptions = {
  err: string;
  capability: string;
};

export function AddNewLayer(): JSX.Element {
  // Log
  logger.logTraceRender('components/layers/left-panel/add-new-layer/add-new-layer');

  const { t } = useTranslation<string>();

  const { CSV, ESRI_DYNAMIC, ESRI_FEATURE, ESRI_IMAGE, GEOJSON, GEOPACKAGE, WMS, WFS, OGC_FEATURE, XYZ_TILES, GEOCORE } = CONST_LAYER_TYPES;

  const [geoviewLayerInstance, setGeoviewLayerInstance] = useState<AbstractGeoViewLayer | undefined>();
  const [activeStep, setActiveStep] = useState(0);
  const [layerURL, setLayerURL] = useState('');
  const [displayURL, setDisplayURL] = useState('');
  const [layerType, setLayerType] = useState<TypeGeoviewLayerType | ''>('');
  const [layerList, setLayerList] = useState<TypeListOfLayerEntryConfig | TypeListOfGeoviewLayerConfig>([]);
  const [layerName, setLayerName] = useState('');
  const [layerEntries, setLayerEntries] = useState<TypeListOfLayerEntryConfig | TypeListOfGeoviewLayerConfig>([]);
  const [isLoading, setIsLoading] = useState<boolean>(false);
  const [drag, setDrag] = useState<boolean>(false);
  const [hasMetadata, setHasMetadata] = useState<boolean>(false);

  const dragPopover = useRef(null);

  // get values from store
  const mapId = useGeoViewMapId();
  const layersList = useLayerLegendLayers();
  const { setDisplayState } = useLayerStoreActions();

  const isMultiple = () => hasMetadata && (layerType === ESRI_DYNAMIC || layerType === WFS || layerType === WMS || layerType === GEOJSON);

  /**
   * List of layer types and labels
   */
  const layerOptions = [
    [CSV, 'CSV'],
    [ESRI_DYNAMIC, 'ESRI Dynamic Service'],
    [ESRI_FEATURE, 'ESRI Feature Service'],
    [ESRI_IMAGE, 'ESRI Image Service'],
    [GEOJSON, 'GeoJSON'],
    [GEOPACKAGE, 'GeoPackage'],
    [WMS, 'OGC Web Map Service (WMS)'],
    [WFS, 'OGC Web Feature Service (WFS)'],
    [OGC_FEATURE, 'OGC API Features'],
    [XYZ_TILES, 'XYZ Raster Tiles'],
    [GEOCORE, 'GeoCore'],
  ];

  // const acceptedFiles = ["*.json"];

  useEffect(() => {
    // Log
    logger.logTraceUseEffect('layersList ', layersList);

    // setIsLoading(false);
  }, [layersList]);

  const sxClasses = {
    buttonGroup: {
      paddingTop: 12,
      gap: 6,
    },
  };

  /*
  const onDrop = useCallback((acceptedFiles: any) => {
    // Do something with the files
    console.log('acceptedFiles ', acceptedFiles);
  }, []);
  const { getRootProps, getInputProps, isDragActive } = useDropzone({ onDrop });

  const dropAreaSx = {
    boxShadow: 'inset 0px 3px 6px #00000029',
    width: '100%',
    background: '#F1F2F5 0% 0% no-repeat padding-box',
    minHeight: '100px',
    display: 'flex',
    flexDirection: 'column',
    alignItems: 'center',
    padding: '20px',
    cursor: 'pointer',
    marginBottom: '20px',
    textAlign: 'center',
  }; */

  /**
   * Returns the appropriate error config for ESRI layer types
   *
   * @param type one of esriDynamic or esriFeature
   * @returns {EsriOptions} an error configuration object for populating dialogues
   */
  const esriOptions = (type: string): EsriOptions => {
    switch (type) {
      case ESRI_DYNAMIC:
        return { err: 'ESRI Map', capability: 'Map' };
      case ESRI_FEATURE:
        return { err: 'ESRI Feature', capability: 'Query' };
      default:
        return { err: '', capability: '' };
    }
  };

  /**
   * Emits an error dialogue when a text field is empty
   *
   * @param textField label for the TextField input that cannot be empty
   */
  const emitErrorEmpty = (textField: string) => {
    setIsLoading(false);
    api.utilities.showError(mapId, `${textField} ${t('layers.errorEmpty')}`, false);
  };

  /**
   * Emits an error dialogue when a text field is empty
   *
   * @param textField label for the TextField input that cannot be empty
   */
  const emitErrorNone = () => {
    setIsLoading(false);
    api.utilities.showError(mapId, t('layers.errorNone'), false);
  };

  /**
   * Emits an error dialogue when unsupported files are uploaded
   *
   * @param textField label for the TextField input that cannot be empty
   */
  const emitErrorFile = () => {
    api.utilities.showError(mapId, t('layers.errorFile'), false);
  };

  /**
   * Emits an error when the URL does not support the selected service type
   *
   * @param serviceName type of service provided by the URL
   */
  const emitErrorServer = (serviceName: string) => {
    setIsLoading(false);
    api.utilities.showError(mapId, `${serviceName} ${t('layers.errorServer')}`, false);
  };

  /**
   * Emits an error when the geoview layer doesn't load
   *
   * @param serviceName type of service provided by the URL
   */
  const emitErrorNotLoaded = () => {
    setIsLoading(false);
    api.utilities.showError(mapId, t('layers.errorNotLoaded'), false);
  };

  /**
   * Emits an error when a service does not support the current map projection
   *
   * @param serviceName type of service provided by the URL
   * @param proj current map projection
   */
  const emitErrorProj = (serviceName: string, proj: string | undefined, supportedProj: TypeJsonArray | string[]) => {
    setIsLoading(false);
    const message = `${serviceName} ${t('layers.errorProj')} ${proj}, ${t('layers.only')} ${supportedProj.join(', ')}`;
    api.utilities.showError(mapId, message, false);
  };

  /**
   * Using the layerURL state object, check whether URL is a valid WMS,
   * and add either Name and Entry directly to state if a single layer,
   * or a list of Names / Entries if multiple layer options exist.
   *
   * @returns {Promise<boolean>} True if layer passes validation
   */
  // TODO: Move all the validations in a utility add layer file inside geo. Also delete old utilities that were used
  // TODOCONT: in the previous version.
  const wmsValidation = async (): Promise<boolean> => {
    const proj = api.projection.projections[api.maps[mapId].getMapState().currentProjection].getCode();
    let supportedProj: string[] = [];

    try {
      const [accessPath, queryString] = layerURL.split('?');
      const urlParams = new URLSearchParams(queryString);
      const paramLayers = urlParams.get('Layers')?.split(',') || [];
      // query layers are not sent, as not all services support asking for multiple layers
      const wmsGeoviewLayerConfig = {
        geoviewLayerType: WMS,
        listOfLayerEntryConfig: [] as OgcWmsLayerEntryConfig[],
        metadataAccessPath: createLocalizedString(accessPath),
      } as TypeWMSLayerConfig;
      const wmsGeoviewLayerInstance = new WmsGeoviewClass(mapId, wmsGeoviewLayerConfig);
      // Synchronize the geoviewLayerId.
      wmsGeoviewLayerConfig.geoviewLayerId = wmsGeoviewLayerInstance.geoviewLayerId;
      setGeoviewLayerInstance(wmsGeoviewLayerInstance);
      await wmsGeoviewLayerInstance.createGeoViewLayers();
      if (!wmsGeoviewLayerInstance.metadata) throw new Error('Cannot get metadata');
      setHasMetadata(true);
      const wmsMetadata = wmsGeoviewLayerInstance.metadata;

      if (!wmsMetadata) {
        emitErrorServer('OGC WMS');
        return false;
      }

      supportedProj = wmsMetadata.Capability.Layer.CRS as string[];
      if (!supportedProj.includes(proj)) throw new Error('proj');

      const layers: OgcWmsLayerEntryConfig[] = [];

      const hasChildLayers = (layer: TypeJsonObject) => {
        if (layer.Layer && (layer.Layer as TypeJsonArray).length > 0) {
          (layer.Layer as TypeJsonObject[]).forEach((childLayer: TypeJsonObject) => {
            hasChildLayers(childLayer);
          });
        } else {
          for (let i = 0; i < paramLayers.length; i++) {
            if ((layer.Name as string) === paramLayers[i])
              layers.push(
                new OgcWmsLayerEntryConfig({
                  geoviewLayerConfig: wmsGeoviewLayerConfig,
                  layerId: layer.Name as string,
                  layerName: createLocalizedString(layer.Title as string),
                } as OgcWmsLayerEntryConfig)
              );
          }
        }
      };

      if (wmsMetadata.Capability.Layer) {
        hasChildLayers(wmsMetadata.Capability.Layer);
      }

      if (layers.length === 1) {
        setLayerName(layers[0].layerName!.en!);
        setLayerEntries([layers[0]]);
      } else {
        setLayerList(layers);
      }
    } catch (err) {
      if ((err as Error).message === 'proj') {
        emitErrorProj('WMS', proj, supportedProj);
      } else {
        emitErrorServer('WMS');
      }
      return false;
    }
    return true;
  };

  /**
   * Using the layerURL state object, check whether URL is a valid WFS,
   * and add either Name and Entry directly to state if a single layer,
   * or a list of Names / Entries if multiple layer options exist.
   *
   * @returns {Promise<boolean>} True if layer passes validation
   */
  const wfsValidation = async (): Promise<boolean> => {
    try {
      const wfsGeoviewLayerConfig = {
        geoviewLayerType: WFS,
        listOfLayerEntryConfig: [] as WfsLayerEntryConfig[],
        metadataAccessPath: createLocalizedString(layerURL),
      } as TypeWFSLayerConfig;
      const wfsGeoviewLayerInstance = new WfsGeoviewClass(mapId, wfsGeoviewLayerConfig);
      // Synchronize the geoviewLayerId.
      wfsGeoviewLayerConfig.geoviewLayerId = wfsGeoviewLayerInstance.geoviewLayerId;
      setGeoviewLayerInstance(wfsGeoviewLayerInstance);
      await wfsGeoviewLayerInstance.createGeoViewLayers();
      if (!wfsGeoviewLayerInstance.metadata) throw new Error('Cannot get metadata');
      setHasMetadata(true);
      const wfsMetadata = wfsGeoviewLayerInstance.metadata;
      const layers = (wfsMetadata.FeatureTypeList.FeatureType as TypeJsonArray).map(
        (aFeatureType) =>
          new WfsLayerEntryConfig({
            geoviewLayerConfig: wfsGeoviewLayerConfig,
            layerId: (aFeatureType.Name['#text'] as string).split(':')[1] as string,
            layerName: createLocalizedString(aFeatureType.Title['#text'] as string),
          } as WfsLayerEntryConfig)
      );

      if (layers.length === 1) {
        setLayerName(layers[0].layerName!.en! as string);
        setLayerEntries([layers[0]]);
      } else {
        setLayerList(layers);
      }
    } catch (err) {
      emitErrorServer('WFS');
      return false;
    }
    return true;
  };

  /**
   * Using the layerURL state object, check whether URL is a valid OGC API. You can either provide a single
   * layer URL or the root OGC API where the user can select any number of layers in the collection
   *
   * @returns {Promise<boolean>} True if layer passes validation
   */
  const ogcFeatureValidation = async (): Promise<boolean> => {
    try {
      const ogcFeatureGeoviewLayerConfig = {
        geoviewLayerType: OGC_FEATURE,
        listOfLayerEntryConfig: [] as OgcFeatureLayerEntryConfig[],
        metadataAccessPath: createLocalizedString(layerURL),
      } as TypeOgcFeatureLayerConfig;
      const ogcFeatureInstance = new OgcFeature(mapId, ogcFeatureGeoviewLayerConfig);
      // Synchronize the geoviewLayerId.
      ogcFeatureGeoviewLayerConfig.geoviewLayerId = ogcFeatureInstance.geoviewLayerId;
      setGeoviewLayerInstance(ogcFeatureInstance);
      await ogcFeatureInstance.createGeoViewLayers();
      const ogcFeatureMetadata = ogcFeatureInstance.metadata!;
      if (!ogcFeatureInstance.metadata) throw new Error('Cannot get metadata');
      setHasMetadata(true);

      if (!Object.keys(ogcFeatureMetadata).length) {
        emitErrorServer('OGC API Feature');
        return false;
      }

      // TODO: this type of query is not implemented in the ogc feature class. When we have time, we Should add
      // TODOCONT: it to the code.
      /*
      const keysSingleLayer = ['id', 'title'];
      const isSingleLayerValid = keysSingleLayer.every((key) => Object.keys(ogcFeatureMetadata).includes(key));
      if (isSingleLayerValid) {
        setLayerEntries([
          new TypeOgcFeatureLayerEntryConfig({
            layerId: ogcFeatureMetadata.id as string,
            layerName: createLocalizedString(ogcFeatureMetadata.title as string),
          } as TypeOgcFeatureLayerEntryConfig),
        ]);
        setLayerName(ogcFeatureMetadata.title as string);
        return true;
      }
      */

      const keys = ['collections', 'links'];
      const isCollectionValid = keys.every((key) => Object.keys(ogcFeatureMetadata).includes(key));
      if (!isCollectionValid) throw new Error('err');
      const layers = (ogcFeatureMetadata.collections as TypeJsonArray).map(
        (aFeatureType) =>
          new OgcFeatureLayerEntryConfig({
            geoviewLayerConfig: ogcFeatureGeoviewLayerConfig,
            layerId: aFeatureType.id as string,
            layerName: createLocalizedString(aFeatureType.title as string),
          } as OgcFeatureLayerEntryConfig)
      );
      if (layers.length === 1) {
        setLayerName(layers[0].layerName!.en! as string);
        setLayerEntries([layers[0]]);
      } else {
        setLayerList(layers);
      }
    } catch (err) {
      emitErrorServer('OGC API Feature');
      return false;
    }
    return true;
  };

  /**
   * Using the layerURL state object, check whether URL is a valid Geocore UUID.
   *
   * @returns {Promise<boolean>} True if layer passes validation
   */
  const geocoreValidation = async (): Promise<boolean> => {
    try {
      const isValid = layerURL.indexOf('/') === -1 && layerURL.replaceAll('-', '').length === 32;
      if (!isValid) throw new Error('err');

      const geoCoreGeoviewLayerInstance = new GeoCore(mapId);
      const layers = await geoCoreGeoviewLayerInstance.createLayersFromUUID(layerURL);
      if (layers.length === 1) {
        if (layers.length === 1) {
          setLayerName(layers[0].geoviewLayerName!.en! as string);
          setLayerEntries(layers);
        } else {
          setLayerList(layers);
        }
      }
    } catch (err) {
      emitErrorServer('GeoCore UUID');
      return false;
    }
    return true;
  };

  /**
   * Using the layerURL state object, check whether URL is a valid ESRI Server,
   * and add either Name and Entry directly to state if a single layer,
   * or a list of Names / Entries if multiple layer options exist.
   *
   * @returns {Promise<boolean>} True if layer passes validation
   */
  const esriValidation = async (type: string): Promise<boolean> => {
    try {
      const esriGeoviewLayerConfig =
        type === ESRI_DYNAMIC
          ? ({
              geoviewLayerType: type,
              listOfLayerEntryConfig: [] as EsriDynamicLayerEntryConfig[],
              metadataAccessPath: createLocalizedString(layerURL),
            } as TypeEsriDynamicLayerConfig)
          : ({
              geoviewLayerType: type,
              listOfLayerEntryConfig: [] as EsriFeatureLayerEntryConfig[],
              metadataAccessPath: createLocalizedString(layerURL),
            } as TypeEsriFeatureLayerConfig);
      const esriGeoviewLayerInstance =
        type === ESRI_DYNAMIC
          ? new EsriDynamic(mapId, esriGeoviewLayerConfig as TypeEsriDynamicLayerConfig)
          : new EsriFeature(mapId, esriGeoviewLayerConfig as TypeEsriFeatureLayerConfig);
      // Synchronize the geoviewLayerId.
      esriGeoviewLayerConfig.geoviewLayerId = esriGeoviewLayerInstance.geoviewLayerId;
      setGeoviewLayerInstance(esriGeoviewLayerInstance);
      await esriGeoviewLayerInstance.createGeoViewLayers();
      const esriMetadata = esriGeoviewLayerInstance.metadata!;
      if (!esriMetadata) throw new Error('Cannot get metadata');
      setHasMetadata(true);
      if (esriMetadata !== null && (esriMetadata.capabilities as string).includes(esriOptions(type).capability)) {
        if ('layers' in esriMetadata) {
          const layers =
            type === ESRI_DYNAMIC
              ? (esriMetadata.layers as TypeJsonArray).map(
                  (aLayer) =>
                    new EsriDynamicLayerEntryConfig({
                      geoviewLayerConfig: esriGeoviewLayerConfig,
                      layerId: aLayer.id as string,
                      layerName: createLocalizedString(aLayer.name as string),
                    } as EsriDynamicLayerEntryConfig)
                )
              : (esriMetadata.layers as TypeJsonArray).map(
                  (aLayer) =>
                    new EsriFeatureLayerEntryConfig({
                      geoviewLayerConfig: esriGeoviewLayerConfig,
                      layerId: aLayer.id as string,
                      layerName: createLocalizedString(aLayer.name as string),
                    } as EsriFeatureLayerEntryConfig)
                );
          if (layers.length === 1) {
            setLayerName(layers[0].layerName!.en!);
            setLayerEntries([layers[0]]);
          } else {
            setLayerList(layers);
          }
        } else {
          setLayerName(esriMetadata.name as string);
          setLayerEntries([
            type === ESRI_DYNAMIC
              ? new EsriDynamicLayerEntryConfig({
                  layerId: esriMetadata.id as string,
                  layerName: createLocalizedString(esriMetadata.name as string),
                } as EsriDynamicLayerEntryConfig)
              : new EsriFeatureLayerEntryConfig({
                  layerId: esriMetadata.id as string,
                  layerName: createLocalizedString(esriMetadata.name as string),
                } as EsriFeatureLayerEntryConfig),
          ]);
        }
      } else {
        throw new Error('err');
      }
    } catch (err) {
      emitErrorServer(esriOptions(type).err);
      return false;
    }
    return true;
  };

  /**
   * Using the layerURL state object, check whether URL is a valid ESRI Image.
   *
   * @returns {Promise<boolean>} True if layer passes validation
   */
  const esriImageValidation = async (): Promise<boolean> => {
    try {
      const esriImageGeoviewLayerConfig = {
        geoviewLayerType: ESRI_IMAGE,
        listOfLayerEntryConfig: [] as EsriImageLayerEntryConfig[],
        metadataAccessPath: createLocalizedString(layerURL),
      } as TypeEsriImageLayerConfig;
      const esriImageGeoviewLayerInstance = new EsriImage(mapId, esriImageGeoviewLayerConfig);
      // Synchronize the geoviewLayerId.
      esriImageGeoviewLayerConfig.geoviewLayerId = esriImageGeoviewLayerInstance.geoviewLayerId;
      setGeoviewLayerInstance(esriImageGeoviewLayerInstance);
      await esriImageGeoviewLayerInstance.createGeoViewLayers();
      const layers = [
        new EsriImageLayerEntryConfig({
          geoviewLayerConfig: esriImageGeoviewLayerConfig,
          layerId: esriImageGeoviewLayerConfig.geoviewLayerId,
          layerName: createLocalizedString(
            typeof esriImageGeoviewLayerInstance.metadata?.name === 'string' ? esriImageGeoviewLayerInstance.metadata?.name : ''
          ),
          source: {
            dataAccessPath: createLocalizedString(layerURL),
          },
        } as EsriImageLayerEntryConfig),
      ];
      setLayerName(layers[0].layerName!.en!);
      setLayerEntries([layers[0]]);
    } catch (err) {
      emitErrorServer('ESRI Image');
      return false;
    }
    return true;
  };

  /**
   * Using the layerURL state object, check whether URL is a valid XYZ Server.
   *
   * @returns {boolean} True if layer passes validation
   */
  const xyzValidation = async (): Promise<boolean> => {
    try {
      const tiles = ['{x}', '{y}', '{z}'];
      for (let i = 0; i < tiles.length; i += 1) {
        if (!layerURL.includes(tiles[i])) {
          emitErrorServer('XYZ Tile');
          return false;
        }
      }
      const xyzGeoviewLayerConfig = {
        geoviewLayerType: XYZ_TILES,
        listOfLayerEntryConfig: [] as XYZTilesLayerEntryConfig[],
      } as TypeXYZTilesConfig;
      const xyzGeoviewLayerInstance = new XYZTiles(mapId, xyzGeoviewLayerConfig);
      // Synchronize the geoviewLayerId.
      xyzGeoviewLayerConfig.geoviewLayerId = xyzGeoviewLayerInstance.geoviewLayerId;
      setGeoviewLayerInstance(xyzGeoviewLayerInstance);
      await xyzGeoviewLayerInstance.createGeoViewLayers();
      setHasMetadata(false);
      const layers = [
        new XYZTilesLayerEntryConfig({
          geoviewLayerConfig: xyzGeoviewLayerConfig,
          layerId: xyzGeoviewLayerConfig.geoviewLayerId,
          layerName: createLocalizedString(''),
          source: {
            dataAccessPath: createLocalizedString(layerURL),
          },
        } as XYZTilesLayerEntryConfig),
      ];
      setLayerName(layers[0].layerName!.en!);
      setLayerEntries([layers[0]]);
    } catch (err) {
      emitErrorServer('XYZ Tile');
      return false;
    }
    return true;
  };

  /**
   * Using the layerURL state object, check whether URL is a valid CSV file.
   *
   * @returns {Promise<boolean>} True if layer passes validation
   */
  const csvValidation = async (): Promise<boolean> => {
    try {
      // We assume a single CSV file is present
      setHasMetadata(false);
      const csvGeoviewLayerConfig = {
        geoviewLayerType: CSV,
        listOfLayerEntryConfig: [] as CsvLayerEntryConfig[],
      } as TypeCSVLayerConfig;
      const csvGeoviewLayerInstance = new CsvGeoviewClass(mapId, csvGeoviewLayerConfig);
      // Synchronize the geoviewLayerId.
      csvGeoviewLayerConfig.geoviewLayerId = csvGeoviewLayerInstance.geoviewLayerId;
      setGeoviewLayerInstance(csvGeoviewLayerInstance);
      await csvGeoviewLayerInstance.createGeoViewLayers();
      const layers = [
        new CsvLayerEntryConfig({
          geoviewLayerConfig: csvGeoviewLayerConfig,
          layerId: csvGeoviewLayerConfig.geoviewLayerId,
          layerName: createLocalizedString(''),
          schemaTag: 'CSV',
          source: {
            dataAccessPath: createLocalizedString(layerURL),
          },
        } as CsvLayerEntryConfig),
      ];
      setLayerName(layers[0].layerName!.en!);
      setLayerEntries([layers[0]]);
    } catch (err) {
      emitErrorServer('CSV');
      return false;
    }
    return true;
  };

  /**
   * Using the layerURL state object, check whether URL is a valid GeoJSON.
   *
   * @returns {Promise<boolean>} True if layer passes validation
   */
  const geoJSONValidation = async (): Promise<boolean> => {
    try {
      const response = await fetch(layerURL);
      const json = await response.json();
      if (!['FeatureCollection', 'Feature'].includes(json.type)) {
        // We assume that a metadata file is present
        const geojsonGeoviewLayerConfig = {
          geoviewLayerType: GEOJSON,
          listOfLayerEntryConfig: [] as GeoJSONLayerEntryConfig[],
          metadataAccessPath: createLocalizedString(layerURL),
        } as TypeGeoJSONLayerConfig;
        const geojsonGeoviewLayerInstance = new GeoJSON(mapId, geojsonGeoviewLayerConfig);
        // Synchronize the geoviewLayerId.
        geojsonGeoviewLayerConfig.geoviewLayerId = geojsonGeoviewLayerInstance.geoviewLayerId;
        setGeoviewLayerInstance(geojsonGeoviewLayerInstance);
        await geojsonGeoviewLayerInstance.createGeoViewLayers();
        setHasMetadata(true);
        if (!geojsonGeoviewLayerInstance.metadata) throw new Error('Cannot get metadata');
        const geojsonFeatureMetadata = geojsonGeoviewLayerInstance.metadata!;
        geojsonGeoviewLayerConfig.listOfLayerEntryConfig = Cast<GeoJSONLayerEntryConfig[]>(geojsonFeatureMetadata.listOfLayerEntryConfig);
        // validate and instanciate layer configs
        const config = new Config(api.maps[mapId].map.getTargetElement());
        config.configValidation.validateListOfGeoviewLayerConfig(['en'], [geojsonGeoviewLayerConfig]);
        const layers = geojsonGeoviewLayerConfig.listOfLayerEntryConfig;
        if (layers.length === 1) {
          setLayerName(layers[0].layerName!.en! as string);
          setLayerEntries([Cast<GeoJSONLayerEntryConfig>(layers[0])]);
        } else {
          setLayerList(Cast<GeoJSONLayerEntryConfig[]>(layers));
        }
      } else {
        // We assume a single GeoJSON file is present
        setHasMetadata(false);
        const geojsonGeoviewLayerConfig = {
          geoviewLayerType: GEOJSON,
          listOfLayerEntryConfig: [] as GeoJSONLayerEntryConfig[],
        } as TypeGeoJSONLayerConfig;
        const geojsonGeoviewLayerInstance = new GeoJSON(mapId, geojsonGeoviewLayerConfig);
        // Synchronize the geoviewLayerId.
        geojsonGeoviewLayerConfig.geoviewLayerId = geojsonGeoviewLayerInstance.geoviewLayerId;
        setGeoviewLayerInstance(geojsonGeoviewLayerInstance);
        await geojsonGeoviewLayerInstance.createGeoViewLayers();
        const layers = [
          new GeoJSONLayerEntryConfig({
            geoviewLayerConfig: geojsonGeoviewLayerConfig,
            layerId: geojsonGeoviewLayerConfig.geoviewLayerId,
            layerName: createLocalizedString(''),
            source: {
              dataAccessPath: createLocalizedString(layerURL),
            },
          } as GeoJSONLayerEntryConfig),
        ];
        setLayerName(layers[0].layerName!.en!);
        setLayerEntries([layers[0]]);
      }
    } catch (err) {
      emitErrorServer('GeoJSON');
      return false;
    }
    return true;
  };

  /**
   * Using the layerURL state object, check whether URL is a valid GeoPackage.
   *
   * @returns {boolean} True if layer passes validation
   */
  const geoPackageValidation = (): boolean => {
    try {
      // We assume a single GeoPackage file is present
      setHasMetadata(false);
      const geoPackageGeoviewLayerConfig = {
        geoviewLayerType: GEOPACKAGE,
        listOfLayerEntryConfig: [] as GeoPackageLayerEntryConfig[],
      } as TypeGeoPackageLayerConfig;
      const geopackageGeoviewLayerInstance = new GeoPackage(mapId, geoPackageGeoviewLayerConfig);
      // Synchronize the geoviewLayerId.
      geoPackageGeoviewLayerConfig.geoviewLayerId = geopackageGeoviewLayerInstance.geoviewLayerId;
      setGeoviewLayerInstance(geopackageGeoviewLayerInstance);
      const layers = [
        new GeoPackageLayerEntryConfig({
          geoviewLayerConfig: geoPackageGeoviewLayerConfig,
          layerId: geoPackageGeoviewLayerConfig.geoviewLayerId,
          layerName: createLocalizedString(''),
          source: {
            dataAccessPath: createLocalizedString(layerURL),
          },
        } as GeoPackageLayerEntryConfig),
      ];
      setLayerName(layers[0].layerName!.en!);
      setLayerEntries([layers[0]]);
    } catch (err) {
      emitErrorServer('GeoPackage');
      return false;
    }
    return true;
  };

  /**
   * Attempt to determine the layer type based on the URL format
   */
  const bestGuessLayerType = () => {
    const layerTokens = displayURL.toUpperCase().split('/');
    const layerId = parseInt(layerTokens[layerTokens.length - 1], 10);
    if (displayURL.toUpperCase().endsWith('MAPSERVER') || displayURL.toUpperCase().endsWith('MAPSERVER/')) {
      setLayerType(ESRI_DYNAMIC);
    } else if (
      displayURL.toUpperCase().indexOf('FEATURESERVER') !== -1 ||
      (displayURL.toUpperCase().indexOf('MAPSERVER') !== -1 && !Number.isNaN(layerId))
    ) {
      setLayerType(ESRI_FEATURE);
    } else if (displayURL.toUpperCase().indexOf('IMAGESERVER') !== -1) {
      setLayerType(ESRI_IMAGE);
    } else if (layerTokens.indexOf('WFS') !== -1) {
      setLayerType(WFS);
    } else if (displayURL.toUpperCase().endsWith('.JSON') || displayURL.toUpperCase().endsWith('.GEOJSON')) {
      setLayerType(GEOJSON);
    } else if (displayURL.toUpperCase().endsWith('.GPKG')) {
      setLayerType(GEOPACKAGE);
    } else if (displayURL.toUpperCase().indexOf('{Z}/{X}/{Y}') !== -1 || displayURL.toUpperCase().indexOf('{Z}/{Y}/{X}') !== -1) {
      setLayerType(XYZ_TILES);
    } else if (displayURL.indexOf('/') === -1 && displayURL.replaceAll('-', '').length === 32) {
      setLayerType(GEOCORE);
    } else if (displayURL.toUpperCase().indexOf('WMS') !== -1) {
      setLayerType(WMS);
    } else if (displayURL.toUpperCase().endsWith('.CSV')) {
      setLayerType(CSV);
    }
  };

  /**
   * Handle the behavior of the 'Continue' button in the Stepper UI
   */
  const handleStep1 = () => {
    let valid = true;
    if (layerURL.trim() === '') {
      valid = false;
      emitErrorNone();
    }
    if (valid) {
      bestGuessLayerType();
      setActiveStep(1);
    }
  };

  /**
   * Handle the behavior of the 'Continue' button in the Stepper UI
   */
  const handleStep2 = async () => {
    setIsLoading(true);
    let valid = true;
    if (layerType === undefined) {
      valid = false;
      setIsLoading(false);
      emitErrorEmpty(t('layers.service'));
    } else if (layerType === WMS) valid = await wmsValidation();
    else if (layerType === WFS) valid = await wfsValidation();
    else if (layerType === OGC_FEATURE) valid = await ogcFeatureValidation();
    else if (layerType === XYZ_TILES) valid = await xyzValidation();
    else if (layerType === ESRI_DYNAMIC) valid = await esriValidation(ESRI_DYNAMIC);
    else if (layerType === ESRI_FEATURE) valid = await esriValidation(ESRI_FEATURE);
    else if (layerType === ESRI_IMAGE) valid = await esriImageValidation();
    else if (layerType === GEOJSON) valid = await geoJSONValidation();
    else if (layerType === GEOPACKAGE) valid = geoPackageValidation();
    else if (layerType === GEOCORE) valid = await geocoreValidation();
    else if (layerType === CSV) valid = await csvValidation();
    if (valid) {
      setIsLoading(false);
      setActiveStep(2);
    }
  };

  /**
   * Handle the behavior of the 'Step3' button in the Stepper UI
   */
  const handleStep3 = () => {
    let valid = true;
    if (layerEntries.length === 0) {
      valid = false;
      emitErrorEmpty(t('layers.layer'));
    }
    if (valid) setActiveStep(3);
  };

  /**
   * Handle the behavior of the 'Finish' button in the Stepper UI
   */
  const handleStepLast = async () => {
    setIsLoading(true);
    if (layerType === GEOCORE) {
      if (layerList.length > 1) {
        (layerList as TypeListOfGeoviewLayerConfig).forEach((geoviewLayerConfig) => {
          api.maps[mapId].layer.addGeoviewLayer(geoviewLayerConfig);
        });
      } else if (layerEntries.length > 0) {
        (layerEntries as TypeListOfGeoviewLayerConfig).forEach((geoviewLayerConfig) => {
          api.maps[mapId].layer.addGeoviewLayer(geoviewLayerConfig);
        });
      }
    } else if (geoviewLayerInstance) {
      geoviewLayerInstance.geoviewLayerName = createLocalizedString(layerName);
      const { geoviewLayerConfig } = layerEntries[0] as TypeLayerEntryConfig;
      geoviewLayerConfig.geoviewLayerName = createLocalizedString(layerName);
      if (layerType === XYZ_TILES) (layerEntries[0] as TypeLayerEntryConfig).layerName = createLocalizedString(layerName);
      geoviewLayerInstance.setListOfLayerEntryConfig(geoviewLayerConfig, layerEntries as TypeListOfLayerEntryConfig);
      if (geoviewLayerInstance.listOfLayerEntryConfig.length === 1)
        geoviewLayerInstance.listOfLayerEntryConfig[0].layerName = geoviewLayerInstance.geoviewLayerName;

      // TODO probably want an option to add metadata if geojson or geopackage
      await geoviewLayerInstance.validateAndExtractLayerMetadata();
      setGeoviewLayerInstance(geoviewLayerInstance);
      logger.logDebug('After validateAndExtractLayerMetadata');
      geoviewLayerInstance.olLayers = await geoviewLayerInstance.processListOfLayerEntryConfig(geoviewLayerInstance.listOfLayerEntryConfig);
      logger.logDebug('After processListOfLayerEntryConfig');
      if (geoviewLayerInstance.olLayers) {
        logger.logDebug('Before addToMap', geoviewLayerInstance);
        api.maps[mapId].layer.addToMap(geoviewLayerInstance);
        logger.logDebug('After addToMap', geoviewLayerInstance);
      } else emitErrorNotLoaded();
    }
    setIsLoading(false);
    let message = '';
    if (geoviewLayerInstance?.allLayerStatusAreGreaterThanOrEqualTo('error'))
      message = api.utilities.replaceParams([layerName], t('layers.layerAddedWithError'));
    else if (geoviewLayerInstance?.allLayerStatusAreGreaterThanOrEqualTo('loaded'))
      message = api.utilities.replaceParams([layerName], t('layers.layerAdded'));
    else message = api.utilities.replaceParams([layerName], t('layers.layerAddedAndLoading'));
    api.utilities.showMessage(mapId, message, false);

    setDisplayState('view');
    MapEventProcessor.setLayerZIndices(mapId);
  };

  /**
   * Handle the behavior of the 'Back' button in the Stepper UI
   */
  const handleBack = () => {
    setActiveStep((prevActiveStep: number) => prevActiveStep - 1);
  };

  /**
   * Set layer URL from file input
   *
   * @param {File} file uploaded file
   */
  const handleFile = (file: File) => {
    const fileURL = URL.createObjectURL(file);
    setDisplayURL(file.name);
    setLayerURL(fileURL);
    const fileName = file.name.split('.')[0];
    setLayerType('');
    setLayerList([]);
    setLayerName(fileName);
    setLayerEntries([]);
  };

  /**
   * Set layer URL from form input
   *
   * @param e TextField event
   */
  const handleInput = (event: ChangeEvent<HTMLInputElement>) => {
    setDisplayURL(event.target.value.trim());
    setLayerURL(event.target.value.trim());
    setLayerType('');
    setLayerList([]);
    setLayerName('');
    setLayerEntries([]);
  };

  /**
   * Set layerType from form input
   *
   * @param {SelectChangeEvent} event TextField event
   */
  const handleSelectType = (event: SelectChangeEvent<unknown>) => {
    setLayerType(event.target.value as TypeGeoviewLayerType);
    setLayerList([]);
    setLayerEntries([]);
  };

  /**
   * Set the currently selected layer from a list
   *
   * @param event Select event
   *
   * @param newValue value/label pairs of select options
   */
  const handleSelectLayer = (event: Event, newValue: TypeListOfLayerEntryConfig | TypeLayerEntryConfig) => {
    if (isMultiple()) {
      setLayerEntries(newValue as TypeListOfLayerEntryConfig);
      setLayerName(
        (newValue as TypeListOfLayerEntryConfig).map((layerConfig: TypeLayerEntryConfig) => layerConfig.layerName!.en).join(', ')
      );
    } else {
      setLayerEntries([newValue as TypeLayerEntryConfig]);
      setLayerName((newValue as TypeLayerEntryConfig).layerName!.en!);
    }
  };

  /**
   * Set the layer name from form input
   *
   * @param e TextField event
   */
  const handleNameLayer = (event: ChangeEvent<HTMLInputElement>) => {
    setLayerName(event.target.value);
  };

  /**
   * Handle file dragged into dropzone
   *
   * @param {DragEvent<HTMLDivElement>} event Drag event
   */
  const handleDragEnter = (event: React.DragEvent<HTMLDivElement>) => {
    event.preventDefault();
    event.stopPropagation();
    if (event.target !== dragPopover.current) {
      setDrag(true);
    }
  };

  /**
   * Handle file dragged out of dropzone
   *
   * @param {DragEvent<HTMLDivElement>} event Drag event
   */
  const handleDragLeave = (event: React.DragEvent<HTMLDivElement>) => {
    event.preventDefault();
    event.stopPropagation();
    if (event.target === dragPopover.current) setDrag(false);
  };

  /**
   * Prevent default behaviour when file dragged over dropzone
   *
   * @param {DragEvent<HTMLDivElement>} event Drag event
   */
  const handleDragOver = (event: React.DragEvent<HTMLDivElement>) => {
    event.preventDefault();
    event.stopPropagation();
  };

  /**
   * Handle file drop
   *
   * @param {DragEvent<HTMLDivElement>} event Drag event
   */
  const handleDrop = (event: React.DragEvent<HTMLDivElement>) => {
    event.preventDefault();
    event.stopPropagation();
    setDrag(false);
    if (event.dataTransfer?.files) {
      const file = event.dataTransfer.files[0];
      const upFilename = file.name.toUpperCase();
      if (upFilename.endsWith('.JSON') || upFilename.endsWith('.GEOJSON') || upFilename.endsWith('.GPKG') || upFilename.endsWith('.CSV')) {
        handleFile(file);
      } else {
        emitErrorFile();
      }
    }
  };

  /**
   * Creates a set of Continue / Back buttons
   *
   * @param param0 specify if button is first or last in the list
   * @returns {JSX.Element} React component
   */
  // TODO: refactor - remove the unstable nested component
  // eslint-disable-next-line react/no-unstable-nested-components
  function NavButtons({ isFirst = false, isLast = false, handleNext }: ButtonPropsLayerPanel): JSX.Element {
    return isLoading ? (
      <Box sx={{ padding: 10 }}>
        <CircularProgressBase />
      </Box>
    ) : (
      <ButtonGroup sx={sxClasses.buttonGroup}>
        <Button variant="contained" type="text" onClick={handleNext}>
          {isLast ? t('layers.finish') : t('layers.continue')}
        </Button>
        {!isFirst && (
          <Button variant="contained" type="text" onClick={handleBack}>
            {t('layers.back')}
          </Button>
        )}
      </ButtonGroup>
    );
  }

  const uncheckedIcon = <CheckBoxOutlineBlankIcon fontSize="small" />;
  const checkedIcon = <CheckBoxIcon fontSize="small" />;

  console.log('layersList ', layerList);

  return (
    <Paper sx={{ padding: '20px', gap: '8' }}>
      <Stepper
        activeStep={activeStep}
        orientation="vertical"
        steps={[
          {
            stepLabel: {
              children: t('layers.stepOne'),
            },
            stepContent: {
              children: (
                <div
                  className="dropzone"
                  style={{ position: 'relative' }}
                  onDrop={(e) => handleDrop(e)}
                  onDragOver={(e) => handleDragOver(e)}
                  onDragEnter={(e) => handleDragEnter(e)}
                  onDragLeave={(e) => handleDragLeave(e)}
                >
                  {drag && (
                    <div
                      ref={dragPopover}
                      style={{
                        backgroundColor: 'rgba(128,128,128,.95)',
                        position: 'absolute',
                        top: 0,
                        bottom: 0,
                        left: 0,
                        right: 0,
                        zIndex: 9999,
                        textAlign: 'center',
                        color: 'black',
                        fontSize: 24,
                      }}
                    >
                      <h3>
                        <br />
                        <br />
                        {t('layers.dropzone')}
                      </h3>
                    </div>
                  )}
                  <div>
                    <input
                      type="file"
                      id="fileUpload"
                      style={{ display: 'none' }}
                      onChange={(e) => {
                        if (e.target.files) handleFile(e.target.files[0]);
                      }}
                      accept=".gpkg, .json, .geojson, .csv"
                    />
                  </div>
                  <Button type="text" onClick={() => document.getElementById('fileUpload')?.click()} className="">
                    <FileUploadIcon />
                    <span>{t('layers.upload')}</span>
                  </Button>
                  <p style={{ textAlign: 'center' }}>
                    <small>{t('layers.drop')}</small>
                  </p>
                  <p style={{ textAlign: 'center' }}>{t('layers.or')}</p>
                  <TextField
                    sx={{ width: '100%' }}
                    label={t('layers.url')}
                    variant="standard"
                    value={displayURL}
                    onChange={handleInput}
                    multiline
                  />
                  <br />
                  <NavButtons isFirst handleNext={handleStep1} />
                </div>
              ),
            },
          },
          {
            stepLabel: {
              children: t('layers.stepTwo'),
            },
            stepContent: {
              children: (
                <>
                  <Select
                    fullWidth
                    labelId="service-type-label"
                    value={layerType}
                    onChange={handleSelectType}
                    label={t('layers.service')}
                    inputLabel={{
                      id: 'service-type-label',
                    }}
                    menuItems={layerOptions.map(([value, label]) => ({
                      key: value,
                      item: {
                        value,
                        children: label,
                      },
                    }))}
                  />
                  <NavButtons handleNext={handleStep2} />
                </>
              ),
            },
          },
          {
            stepLabel: {
              children: t('layers.stepThree'),
            },
            stepContent: {
              children: (
                <>
                  {layerList.length === 0 && (
                    <TextField label={t('layers.name')} variant="standard" value={layerName} onChange={handleNameLayer} />
                  )}
                  {layerList.length > 1 && (layerList[0] as TypeLayerEntryConfig).layerName && (
                    <Autocomplete
                      fullWidth
                      multiple={isMultiple()}
                      disableClearable={!isMultiple()}
                      disableCloseOnSelect
                      id="service-layer-label"
                      options={layerList as TypeListOfLayerEntryConfig}
                      getOptionLabel={(option) => `${option.layerName!.en} (${option.layerId})`}
<<<<<<< HEAD
                      renderOption={(props, option, { selected }) => (
                        <li {...props}>
                          <Checkbox icon={uncheckedIcon} checkedIcon={checkedIcon} style={{ marginRight: 8 }} checked={selected} />
                          {option.layerName!.en}
                        </li>
                      )}
=======
                      renderOption={(props, option) => <span {...props}>{option.layerName!.en}</span>}
                      // ? unknown type cannot be use, need to escape
>>>>>>> dcced26f
                      // eslint-disable-next-line @typescript-eslint/no-explicit-any
                      onChange={handleSelectLayer as any}
                      renderInput={(params) => <TextField {...params} label={t('layers.layerSelect')} />}
                    />
                  )}
                  {layerList.length > 1 && (layerList[0] as TypeGeoviewLayerConfig).geoviewLayerName && (
                    <Autocomplete
                      fullWidth
                      multiple={isMultiple()}
                      disableClearable={!isMultiple()}
                      id="service-layer-label"
                      options={layerList as TypeListOfGeoviewLayerConfig}
                      getOptionLabel={(option) => `${option.geoviewLayerName!.en} (${option.geoviewLayerId})`}
<<<<<<< HEAD
                      disableCloseOnSelect
                      renderOption={(props, option, { selected }) => (
                        <li {...props}>
                          <Checkbox icon={uncheckedIcon} checkedIcon={checkedIcon} style={{ marginRight: 8 }} checked={selected} />
                          {option.geoviewLayerName!.en}
                        </li>
                      )}
=======
                      renderOption={(props, option) => <span {...props}>{option.geoviewLayerName!.en}</span>}
                      // ? unknown type cannot be use, need to escape
>>>>>>> dcced26f
                      // eslint-disable-next-line @typescript-eslint/no-explicit-any
                      onChange={handleSelectLayer as any}
                      renderInput={(params) => <TextField {...params} label={t('layers.layerSelect')} />}
                    />
                  )}
                  <br />
                  <NavButtons isLast={!isMultiple()} handleNext={isMultiple() ? handleStep3 : handleStepLast} />
                </>
              ),
            },
          },
          isMultiple()
            ? {
                stepLabel: {
                  children: t('layers.stepFour'),
                },
                stepContent: {
                  children: (
                    <>
                      <TextField
                        sx={{ width: '100%' }}
                        label={t('layers.name')}
                        variant="standard"
                        value={layerName}
                        onChange={handleNameLayer}
                      />
                      <br />
                      <NavButtons isLast handleNext={handleStepLast} />
                    </>
                  ),
                },
              }
            : null,
        ]}
      />
    </Paper>
  );
}<|MERGE_RESOLUTION|>--- conflicted
+++ resolved
@@ -1170,17 +1170,12 @@
                       id="service-layer-label"
                       options={layerList as TypeListOfLayerEntryConfig}
                       getOptionLabel={(option) => `${option.layerName!.en} (${option.layerId})`}
-<<<<<<< HEAD
                       renderOption={(props, option, { selected }) => (
                         <li {...props}>
                           <Checkbox icon={uncheckedIcon} checkedIcon={checkedIcon} style={{ marginRight: 8 }} checked={selected} />
                           {option.layerName!.en}
                         </li>
                       )}
-=======
-                      renderOption={(props, option) => <span {...props}>{option.layerName!.en}</span>}
-                      // ? unknown type cannot be use, need to escape
->>>>>>> dcced26f
                       // eslint-disable-next-line @typescript-eslint/no-explicit-any
                       onChange={handleSelectLayer as any}
                       renderInput={(params) => <TextField {...params} label={t('layers.layerSelect')} />}
@@ -1194,7 +1189,6 @@
                       id="service-layer-label"
                       options={layerList as TypeListOfGeoviewLayerConfig}
                       getOptionLabel={(option) => `${option.geoviewLayerName!.en} (${option.geoviewLayerId})`}
-<<<<<<< HEAD
                       disableCloseOnSelect
                       renderOption={(props, option, { selected }) => (
                         <li {...props}>
@@ -1202,10 +1196,6 @@
                           {option.geoviewLayerName!.en}
                         </li>
                       )}
-=======
-                      renderOption={(props, option) => <span {...props}>{option.geoviewLayerName!.en}</span>}
-                      // ? unknown type cannot be use, need to escape
->>>>>>> dcced26f
                       // eslint-disable-next-line @typescript-eslint/no-explicit-any
                       onChange={handleSelectLayer as any}
                       renderInput={(params) => <TextField {...params} label={t('layers.layerSelect')} />}
