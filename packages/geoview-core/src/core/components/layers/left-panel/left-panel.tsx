--- conflicted
+++ resolved
@@ -11,23 +11,6 @@
   // get from the store
   const legendLayers = useLayersList();
   const displayState = useLayersDisplayState();
-<<<<<<< HEAD
-  useEffect(() => {
-    let timeout: ReturnType<typeof setTimeout>;
-    if (!selectedLayer) {
-      // TODO: Make this useEffect Async, when this useEffect is hit, the legenLayer is empty.
-      timeout = setTimeout(() => {
-        const validFirstLayer = legendLayers.find((layer) => !(layer.layerStatus === 'error' || layer.layerStatus === 'loading'));
-        if (validFirstLayer) {
-          setSelectedLayerPath(validFirstLayer.layerPath);
-        }
-      }, 0);
-    }
-    return () => clearTimeout(timeout);
-    // eslint-disable-next-line react-hooks/exhaustive-deps
-  }, []);
-=======
->>>>>>> 91fc6c7e
 
   if (displayState === 'add') {
     return <AddNewLayer />;
