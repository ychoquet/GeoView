--- conflicted
+++ resolved
@@ -1,8 +1,4 @@
 import { Dispatch, SetStateAction, useEffect } from 'react';
-<<<<<<< HEAD
-=======
-
->>>>>>> 5260d669
 import { useTheme } from '@mui/material/styles';
 
 import { SingleLayer } from './single-layer';
@@ -30,10 +26,7 @@
         setSelectedLayerPath(validFirstLayer.layerPath);
       }
     }
-<<<<<<< HEAD
-=======
     // eslint-disable-next-line react-hooks/exhaustive-deps
->>>>>>> 5260d669
   }, []);
 
   const legendItems = legendLayers.map((details) => {
