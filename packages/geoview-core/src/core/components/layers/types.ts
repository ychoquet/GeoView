import {
  AbstractGeoViewLayer,
  TypeGeoviewLayerType,
  TypeLayerEntryConfig,
  TypeStyleConfig,
  TypeStyleGeometry,
  TypeVisibilityFlags,
} from '@/geo';
import { TypeLayerStatus } from '@/geo/map/map-schema-types';

export interface TypeLegendProps {
  layerIds: string[];
  isRemoveable?: boolean;
  canSetOpacity?: boolean;
  expandAll?: boolean;
  hideAll?: boolean;
  canZoomTo?: boolean;
}

export interface LegendItemsProps extends TypeLegendProps {
  mapId: string;
}

export interface LegendProps extends TypeLegendProps {
  mapId: string;
}

export interface LegendItemsDetailsProps extends TypeLegendProps {
  mapId: string;
  // subLayerId: string[];
}

export interface TypeLegendItemProps {
  layerId: string;
  geoviewLayerInstance: AbstractGeoViewLayer;
  subLayerId?: string;
  layerConfigEntry?: TypeLayerEntryConfig;
  isRemoveable?: boolean;
  canSetOpacity?: boolean;
  isParentVisible?: boolean;
  toggleParentVisible?: () => void;
  expandAll?: boolean;
  hideAll?: boolean;
}

export interface TypeLegendItemDetailsProps {
  layerId: string;
  geoviewLayerInstance: AbstractGeoViewLayer;
  subLayerId?: string;
  layerConfigEntry?: TypeLayerEntryConfig;
  isRemoveable?: boolean;
  canSetOpacity?: boolean;
  isParentVisible?: boolean;
  expandAll?: boolean;
  hideAll?: boolean;
}

/// //////////////////////////////////////////////////

export type TypeLayersViewDisplayState = 'remove' | 'add' | 'order' | 'view';

export type TypeLegendLayerIcons = TypeLegendLayerItem[];

export type TypeLegendLayerItem = {
  geometryType?: TypeStyleGeometry;
  iconType?: 'simple' | 'list';
  name?: string;
<<<<<<< HEAD
  iconImage?: string;
  iconImgStacked?: string;
=======
  iconImage?: string | null;
  iconImgStacked?: string | null;
>>>>>>> 2ed51822
  iconList?: TypeLegendLayerListItem[];
};

export interface TypeLegendLayerListItem {
<<<<<<< HEAD
  name: string;
  isVisible: TypeVisibilityFlags;
  icon: string;
=======
  geometryType: TypeStyleGeometry;
  name: string;
  isVisible: TypeVisibilityFlags;
  icon: string | null;
>>>>>>> 2ed51822
  default: boolean;
}

export interface TypeLegendLayer {
  layerId: string;
  layerPath: string;
  order?: number; // useful for ordering layers
  layerName: string;
  type: TypeGeoviewLayerType;
  styleConfig?: TypeStyleConfig;
  layerStatus?: TypeLayerStatus;
  layerPhase?: string;
  querySent?: boolean;

  isVisible: TypeVisibilityFlags; // is layer is visible

  icons?: TypeLegendLayerIcons;
  // data: TypeLegend | undefined | null;
  allItemsChecked?: boolean; // if all items in this layer are visible
  items: TypeLegendLayerListItem[];
  children: TypeLegendLayer[];

  opacity?: number;
  zoom?: number;

  isRemovable?: boolean;
  canSetOpacity?: boolean;
}<|MERGE_RESOLUTION|>--- conflicted
+++ resolved
@@ -65,27 +65,16 @@
   geometryType?: TypeStyleGeometry;
   iconType?: 'simple' | 'list';
   name?: string;
-<<<<<<< HEAD
-  iconImage?: string;
-  iconImgStacked?: string;
-=======
   iconImage?: string | null;
   iconImgStacked?: string | null;
->>>>>>> 2ed51822
   iconList?: TypeLegendLayerListItem[];
 };
 
 export interface TypeLegendLayerListItem {
-<<<<<<< HEAD
-  name: string;
-  isVisible: TypeVisibilityFlags;
-  icon: string;
-=======
   geometryType: TypeStyleGeometry;
   name: string;
   isVisible: TypeVisibilityFlags;
   icon: string | null;
->>>>>>> 2ed51822
   default: boolean;
 }
 
