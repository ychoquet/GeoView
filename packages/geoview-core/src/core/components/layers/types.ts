import {
  AbstractGeoViewLayer,
  TypeGeoviewLayerType,
  TypeLayerEntryConfig,
  TypeStyleConfig,
  TypeStyleGeometry,
  TypeVisibilityFlags,
} from '@/geo';
import { TypeLayerStatus } from '@/geo/map/map-schema-types';

export interface TypeLegendProps {
  layerIds: string[];
  isRemoveable?: boolean;
  canSetOpacity?: boolean;
  expandAll?: boolean;
  hideAll?: boolean;
  canZoomTo?: boolean;
}

export interface LegendItemsProps extends TypeLegendProps {
  mapId: string;
}

export interface LegendProps extends TypeLegendProps {
  mapId: string;
}

export interface LegendItemsDetailsProps extends TypeLegendProps {
  mapId: string;
  // subLayerId: string[];
}

export interface TypeLegendItemProps {
  layerId: string;
  geoviewLayerInstance: AbstractGeoViewLayer;
  subLayerId?: string;
  layerConfigEntry?: TypeLayerEntryConfig;
  isRemoveable?: boolean;
  canSetOpacity?: boolean;
  isParentVisible?: boolean;
  toggleParentVisible?: () => void;
  expandAll?: boolean;
  hideAll?: boolean;
}

export interface TypeLegendItemDetailsProps {
  layerId: string;
  geoviewLayerInstance: AbstractGeoViewLayer;
  subLayerId?: string;
  layerConfigEntry?: TypeLayerEntryConfig;
  isRemoveable?: boolean;
  canSetOpacity?: boolean;
  isParentVisible?: boolean;
  expandAll?: boolean;
  hideAll?: boolean;
}

/// //////////////////////////////////////////////////

<<<<<<< HEAD
=======
export type TypeLayersViewDisplayState = 'remove' | 'add' | 'order' | 'view';

>>>>>>> 1da59e1e
export type TypeLegendLayerIcons = TypeLegendLayerItem[];

export type TypeLegendLayerItem = {
  geometryType?: TypeStyleGeometry;
  iconType?: 'simple' | 'list';
  name?: string;
  iconImage?: string;
  iconImgStacked?: string;
  iconList?: TypeLegendLayerListItem[];
};

export interface TypeLegendLayerListItem {
  name: string;
  isVisible: TypeVisibilityFlags;
  icon: string;
  default: boolean;
}

export interface TypeLegendLayer {
  layerId: string;
  layerPath: string;
  order?: number; // useful for ordering layers
  layerName: string;
  type: TypeGeoviewLayerType;
  styleConfig?: TypeStyleConfig;
  layerStatus?: TypeLayerStatus;
  layerPhase?: string;
  querySent?: boolean;

  isVisible: TypeVisibilityFlags; // is layer is visible

  icons?: TypeLegendLayerIcons;
  // data: TypeLegend | undefined | null;
  allItemsChecked?: boolean; // if all items in this layer are visible
  items: TypeLegendLayerListItem[];
  children: TypeLegendLayer[];

  opacity?: number;
  zoom?: number;

  isRemovable?: boolean;
  canSetOpacity?: boolean;
}<|MERGE_RESOLUTION|>--- conflicted
+++ resolved
@@ -57,26 +57,24 @@
 
 /// //////////////////////////////////////////////////
 
-<<<<<<< HEAD
-=======
 export type TypeLayersViewDisplayState = 'remove' | 'add' | 'order' | 'view';
 
->>>>>>> 1da59e1e
 export type TypeLegendLayerIcons = TypeLegendLayerItem[];
 
 export type TypeLegendLayerItem = {
   geometryType?: TypeStyleGeometry;
   iconType?: 'simple' | 'list';
   name?: string;
-  iconImage?: string;
-  iconImgStacked?: string;
+  iconImage?: string | null;
+  iconImgStacked?: string | null;
   iconList?: TypeLegendLayerListItem[];
 };
 
 export interface TypeLegendLayerListItem {
+  geometryType: TypeStyleGeometry;
   name: string;
   isVisible: TypeVisibilityFlags;
-  icon: string;
+  icon: string | null;
   default: boolean;
 }
 
