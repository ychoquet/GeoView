--- conflicted
+++ resolved
@@ -1,6 +1,3 @@
-<<<<<<< HEAD
-import { TypeGeoviewLayerType, TypeStyleConfig, TypeStyleGeometry, TypeVisibilityFlags } from '@/geo';
-=======
 import { Extent } from 'ol/extent';
 
 import {
@@ -11,7 +8,6 @@
   TypeStyleGeometry,
   TypeVisibilityFlags,
 } from '@/geo';
->>>>>>> 5260d669
 import { TypeLayerStatus } from '@/geo/map/map-schema-types';
 
 export type TypeLayersViewDisplayState = 'remove' | 'add' | 'order' | 'view';
