import { useTranslation } from 'react-i18next';
import { useTheme } from '@mui/material/styles';
import { TypeLegendLayer } from '../types';
import { getSxClasses } from '../layers-style';
import {
  Box,
  CheckBoxIcon,
  CheckBoxOutIcon,
  IconButton,
  Paper,
  SliderBase,
  Typography,
  ZoomInSearchIcon,
  Grid,
  RestartAltIcon,
  HighlightOutlinedIcon,
  TableViewIcon,
  BrowserNotSupportedIcon,
} from '@/ui';
import { useLayerStoreActions } from '@/core/stores/store-interface-and-intial-values/layer-state';

interface LayerDetailsProps {
  layerDetails: TypeLegendLayer;
}

export function LayerDetails(props: LayerDetailsProps): JSX.Element {
  const { layerDetails } = props;
  const { setAllItemsVisibility, toggleItemVisibility, setLayerOpacity } = useLayerStoreActions(); // get store actions
  const { t } = useTranslation<string>();
  const theme = useTheme();
  const sxClasses = getSxClasses(theme);

  const handleZoomTo = async () => {
    /* let bounds = await api.maps[mapId].layer.geoviewLayers[layerId].calculateBounds(path);
    let transformedBounds: Extent | undefined;
    if (bounds) transformedBounds = transformExtent(bounds, `EPSG:${api.maps[mapId].currentProjection}`, `EPSG:4326`);

    if (
      !bounds ||
      (transformedBounds &&
        transformedBounds[0] === -180 &&
        transformedBounds[1] === -90 &&
        transformedBounds[2] === 180 &&
        transformedBounds[3] === 90)
    )
      bounds = api.maps[mapId].getView().get('extent');

    if (bounds) api.maps[mapId].zoomToExtent(bounds); */
  };

  const handleSetOpacity = (opacityValue: number | number[]) => {
    const val = Array.isArray(opacityValue) ? opacityValue[0] : opacityValue;
    setLayerOpacity(layerDetails.layerPath, val / 100);
  };

  function renderOpacityControl() {
    return (
      <div style={{ padding: '16px 17px 16px 23px' }}>
        <Box sx={sxClasses.rightPanel.opacityMenu}>
          <Typography sx={{ fontWeight: 'bold' }}>{t('legend.opacity')}</Typography>
          <SliderBase min={0} max={100} value={(layerDetails.opacity ? layerDetails.opacity : 1) * 100} customOnChange={handleSetOpacity} />
        </Box>
      </div>
    );
  }

  function renderItems() {
    return (
      <Grid container direction="column" spacing={0} sx={sxClasses.rightPanel.itemsGrid} justifyContent="left" justifyItems="stretch">
        <Grid container direction="row" justifyContent="center" alignItems="stretch" justifyItems="stretch">
          <Grid item xs="auto">
            <IconButton
              color="primary"
              onClick={() => setAllItemsVisibility(layerDetails.layerPath, !layerDetails.allItemsChecked ? 'yes' : 'no')}
            >
              {layerDetails.allItemsChecked ? <CheckBoxIcon /> : <CheckBoxOutIcon />}
            </IconButton>
          </Grid>
          <Grid item xs="auto">
            <span>{t('general.name')}</span>
          </Grid>
        </Grid>
        {layerDetails.items.map((item) => (
          <Grid container direction="row" key={item.name} justifyContent="center" alignItems="stretch">
            <Grid item xs="auto">
<<<<<<< HEAD
              <IconButton color="primary" onClick={() => toggleItemVisibility(layerDetails.layerPath, item.name)}>
=======
              <IconButton color="primary" onClick={() => toggleItemVisibility(layerDetails.layerPath, item.geometryType, item.name)}>
>>>>>>> 2ed51822
                {item.isVisible ? <CheckBoxIcon /> : <CheckBoxOutIcon />}
              </IconButton>
            </Grid>
            <Grid item xs="auto">
              {item.icon ? <img alt={item.name} src={item.icon} /> : <BrowserNotSupportedIcon />}
              <span style={sxClasses.rightPanel.tableIconLabel}>{item.name}</span>
            </Grid>
          </Grid>
        ))}
      </Grid>
    );
  }

  function renderLayerButtons() {
    return (
      <Box sx={{ display: 'flex', flexDirection: 'row', alignItems: 'center' }}>
        <IconButton sx={{ backgroundColor: '#F6F6F6' }}>
          <TableViewIcon />
        </IconButton>
        <IconButton sx={{ backgroundColor: '#F6F6F6' }}>
          <RestartAltIcon />
        </IconButton>
        <IconButton sx={{ backgroundColor: '#F6F6F6' }}>
          <HighlightOutlinedIcon />
        </IconButton>
        <IconButton onClick={handleZoomTo} sx={{ backgroundColor: '#F6F6F6' }}>
          <ZoomInSearchIcon />
        </IconButton>
      </Box>
    );
  }

  // function renderItems

  return (
    <Paper sx={sxClasses.rightPanel.layerDetails}>
      <Box sx={{ display: 'flex', flexDirection: 'row', justifyContent: 'space-between' }}>
        <Box sx={{ textAlign: 'left' }}>
          <Typography sx={sxClasses.categoryTitle}> {layerDetails.layerName} </Typography>
          <Typography sx={{ fontSize: '0.8em' }}> {`${layerDetails.items.length} items available`} </Typography>
        </Box>
        {renderLayerButtons()}
      </Box>
      {renderOpacityControl()}
      <Box sx={{ marginTop: '20px' }}>{renderItems()}</Box>
    </Paper>
  );
}<|MERGE_RESOLUTION|>--- conflicted
+++ resolved
@@ -83,11 +83,7 @@
         {layerDetails.items.map((item) => (
           <Grid container direction="row" key={item.name} justifyContent="center" alignItems="stretch">
             <Grid item xs="auto">
-<<<<<<< HEAD
-              <IconButton color="primary" onClick={() => toggleItemVisibility(layerDetails.layerPath, item.name)}>
-=======
               <IconButton color="primary" onClick={() => toggleItemVisibility(layerDetails.layerPath, item.geometryType, item.name)}>
->>>>>>> 2ed51822
                 {item.isVisible ? <CheckBoxIcon /> : <CheckBoxOutIcon />}
               </IconButton>
             </Grid>
