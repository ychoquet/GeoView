/* eslint-disable react/require-default-props */
import { MutableRefObject, useEffect, useState } from 'react';

import { useTranslation } from 'react-i18next';

import { useTheme, Theme } from '@mui/material/styles';

import { getUid } from 'ol/util'; // TODO no ol in component

import { List, ListItem, ListItemText, ZoomInSearchIcon, Tooltip, IconButton, Checkbox, Paper } from '@/ui';
import { api } from '@/app';
import {
  featureHighlightPayload,
  clearHighlightsPayload,
  TypeFieldEntry,
  TypeArrayOfFeatureInfoEntries,
  TypeFeatureInfoEntry,
  TypeGeometry,
} from '@/api/events/payloads';
import { EVENT_NAMES } from '@/api/events/event-types';
import { FeatureInfoTable } from './feature-info-table';
import { getSxClasses } from './details-style';

export interface TypeFeatureInfoProps {
  mapId: string;
  features: TypeArrayOfFeatureInfoEntries;
  currentFeatureIndex: number;
  onClearCheckboxes: () => void;
  onFeatureNavigateChange: (
    checkedFeatures: Exclude<TypeArrayOfFeatureInfoEntries, null | undefined>,
    currentFeature: TypeFeatureInfoEntry
  ) => void;
  setDisableClearAllBtn: (isDisabled: boolean) => void;
  selectedFeatures?: MutableRefObject<string[]>;
  clearAllCheckboxes?: boolean;
}

/**
 * feature info for a layer list
 *
 * @param {TypeFeatureInfoProps} Feature info properties
 * @returns {JSX.Element} the feature info
 */
export function FeatureInfo({
  mapId,
  features,
  currentFeatureIndex,
  selectedFeatures,
  onClearCheckboxes,
  onFeatureNavigateChange,
  setDisableClearAllBtn,
  clearAllCheckboxes,
}: TypeFeatureInfoProps): JSX.Element {
  const { t } = useTranslation<string>();

  const theme: Theme & {
    iconImage: React.CSSProperties;
  } = useTheme();
  const sxClasses = getSxClasses(theme);

  // internal state
  const [checked, setChecked] = useState<boolean>(false);
  const [checkedFeatures, setCheckedFeatures] = useState<Exclude<TypeArrayOfFeatureInfoEntries, null | undefined>>([]);
  const feature = features![currentFeatureIndex];
  const featureUid = feature.geometry ? getUid(feature.geometry) : null;
  const featureIconSrc = feature.featureIcon.toDataURL();
  const nameFieldValue = feature.nameField ? (feature.fieldInfo[feature.nameField!]!.value as string) : 'No name';

  const featureInfoList: TypeFieldEntry[] = Object.keys(feature.fieldInfo).map((fieldName) => {
    return {
      fieldKey: feature.fieldInfo[fieldName]!.fieldKey,
      value: feature.fieldInfo[fieldName]!.value,
      dataType: feature.fieldInfo[fieldName]!.dataType,
      alias: feature.fieldInfo[fieldName]!.alias ? feature.fieldInfo[fieldName]!.alias : fieldName,
      domain: null,
    };
  });

  const isFeatureInSelectedFeatures = checkedFeatures.some((obj) => {
    return (obj.geometry as TypeGeometry)?.ol_uid === (feature.geometry as TypeGeometry)?.ol_uid;
  });

  const handleSelect = (e: React.ChangeEvent<HTMLInputElement>) => {
    e.stopPropagation();

    if (!checked) {
      setChecked(true);
      setCheckedFeatures((prevValue) => [...prevValue, feature]);
    } else {
      setChecked(false);
      setCheckedFeatures((prevValue) =>
        prevValue.filter((item) => (item.geometry as TypeGeometry)?.ol_uid !== (feature.geometry as TypeGeometry)?.ol_uid)
      );
    }
  };

  const handleZoomIn = (e: React.MouseEvent<HTMLButtonElement, MouseEvent>) => {
    e.stopPropagation();
    api.maps[mapId].zoomToExtent(feature.extent);
  };

  useEffect(() => {
    if (checkedFeatures.length !== 0) {
      checkedFeatures.forEach((checkedFeature: TypeFeatureInfoEntry) => {
        api.event.emit(featureHighlightPayload(EVENT_NAMES.FEATURE_HIGHLIGHT.EVENT_HIGHLIGHT_FEATURE, mapId, checkedFeature));
      });
    }

    // disable the clear all button once we don't have any selected features
    setDisableClearAllBtn(checkedFeatures.length === 0);

    // eslint-disable-next-line react-hooks/exhaustive-deps
  }, [checkedFeatures]);

  useEffect(() => {
    if (featureUid && selectedFeatures?.current && selectedFeatures.current.indexOf(featureUid) !== -1) {
      setChecked(true);
    } else {
      setChecked(false);
    }
  }, [featureUid, selectedFeatures]);

  // Keep track of current feature change, clear all layers, then highlight current feature
  // this needs to be in condition that don't
  useEffect(() => {
    if (checkedFeatures.length === 0) {
      api.event.emit(clearHighlightsPayload(EVENT_NAMES.FEATURE_HIGHLIGHT.EVENT_HIGHLIGHT_CLEAR, mapId, 'all'));
    }
    api.event.emit(featureHighlightPayload(EVENT_NAMES.FEATURE_HIGHLIGHT.EVENT_HIGHLIGHT_FEATURE, mapId, feature));
    onFeatureNavigateChange(checkedFeatures, feature);
    // to keep the checkbox checked if current feature is one of selected features
    setChecked(isFeatureInSelectedFeatures);
    // if we haven't checked any features, clear the highlight from other features except the one we are currently visiting
    // once we are navigating next and previous feature

    // eslint-disable-next-line react-hooks/exhaustive-deps
  }, [feature]);

  useEffect(() => {
    if (clearAllCheckboxes) {
      setCheckedFeatures([]);
      setChecked(false);
      onClearCheckboxes();
    }
    // eslint-disable-next-line react-hooks/exhaustive-deps
  }, [clearAllCheckboxes]);

  return (
    <Paper sx={{ boxShadow: 'none' }}>
      <List>
        <ListItem
          sx={{ marginBottom: '16px' }}
          secondaryAction={
            <>
              <Tooltip title={t('details.select')} placement="top" enterDelay={1000}>
                <>
                  {t('details.keepFeatureSelected')}
                  <Checkbox onChange={(e) => handleSelect(e)} checked={checked} sx={sxClasses.selectFeatureCheckbox} />
                </>
              </Tooltip>
              <IconButton color="primary" onClick={(e) => handleZoomIn(e)}>
                <Tooltip title={t('details.zoom_to')} placement="top" enterDelay={1000}>
                  <ZoomInSearchIcon />
                </Tooltip>
              </IconButton>
            </>
          }
        >
<<<<<<< HEAD
          <img src={featureIconSrc} alt={nameFieldValue} style={{ ...theme.iconImage, marginRight: '10px', width: '35px', height: '35px' }} />
=======
          <img
            src={featureIconSrc}
            alt={nameFieldValue}
            style={{ ...theme.iconImage, marginRight: '10px', width: '35px', height: '35px' }}
          />
>>>>>>> 1da59e1e
          <ListItemText sx={sxClasses.itemText} primary={nameFieldValue} />
        </ListItem>
      </List>

      <List sx={sxClasses.featureInfoListContainer}>
        <FeatureInfoTable featureInfoList={featureInfoList} />
      </List>
    </Paper>
  );
}<|MERGE_RESOLUTION|>--- conflicted
+++ resolved
@@ -166,15 +166,11 @@
             </>
           }
         >
-<<<<<<< HEAD
-          <img src={featureIconSrc} alt={nameFieldValue} style={{ ...theme.iconImage, marginRight: '10px', width: '35px', height: '35px' }} />
-=======
           <img
             src={featureIconSrc}
             alt={nameFieldValue}
             style={{ ...theme.iconImage, marginRight: '10px', width: '35px', height: '35px' }}
           />
->>>>>>> 1da59e1e
           <ListItemText sx={sxClasses.itemText} primary={nameFieldValue} />
         </ListItem>
       </List>
