--- conflicted
+++ resolved
@@ -355,13 +355,9 @@
       //     );
       //   });
     }
-<<<<<<< HEAD
     setFooterTabs(defaultFooterTabs!);
     // eslint-disable-next-line react-hooks/exhaustive-deps
-  }, []);
-=======
   }, [footerTabsConfig, mapId]);
->>>>>>> c32e3a9f
 
   // Handle focus using dynamic focus button
   const handleDynamicFocus = () => {
