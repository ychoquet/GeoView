/* eslint-disable no-param-reassign */
import { MutableRefObject, ReactNode, useCallback, useEffect, useMemo, useRef, useState } from 'react';
import { camelCase } from 'lodash';
import { useTheme } from '@mui/material/styles';

import { Box, IconButton, Tabs, TypeTabs, MoveDownRoundedIcon, MoveUpRoundedIcon } from '@/ui';
import { api, useGeoViewMapId } from '@/app';
import { EVENT_NAMES } from '@/api/events/event-types';
import { FooterTabPayload, PayloadBaseClass, payloadIsAFooterTab } from '@/api/events/payloads';
import { getSxClasses } from './footer-tabs-style';
import { ResizeFooterPanel } from '../resize-footer-panel/resize-footer-panel';
import { useAppFullscreenActive } from '@/core/stores/store-interface-and-intial-values/app-state';
import {
  useUIFooterPanelResizeValue,
  useUIFooterPanelResizeValues,
  useUIStoreActions,
} from '@/core/stores/store-interface-and-intial-values/ui-state';

// import { toJsonObject, TypeJsonObject, TypeJsonValue } from '@/core/types/global-types';
// import { AbstractPlugin } from '@/api/plugin/abstract-plugin';
import { useGeoViewConfig } from '@/core/stores/geoview-store';

// default tabs icon and class
import { HubOutlinedIcon, InfoOutlinedIcon, LayersOutlinedIcon, StorageIcon } from '@/ui/icons';
import { Legend } from '@/core/components/legend/legend';
import { LayersPanel } from '@/core/components/layers/layers-panel';
import { DetailsPanel } from '@/core/components/details/details-panel';
import { logger } from '@/core/utils/logger';

interface ShellContainerCssProperties {
  mapVisibility: string;
  mapHeight: number;
  tabHeight: number | string;
  tabMaxHeight: number;
}

/**
 * The FooterTabs component is used to display a list of tabs and their content.
 *
 * @returns {JSX.Element} returns the Footer Tabs component
 */
export function FooterTabs(): JSX.Element | null {
  const mapId = useGeoViewMapId();

  const theme = useTheme();
  const sxClasses = getSxClasses(theme);

  // internal state
  const [selectedTab, setSelectedTab] = useState<number | undefined>();
  const [footerTabs, setFooterTabs] = useState<TypeTabs[]>([]);
  const [isCollapsed, setIsCollapsed] = useState(false);

  const [isFocusToMap, setIsFocusToMap] = useState<boolean>(true);
  const [table, setTable] = useState<JSX.Element | undefined>();

  const tabsContainerRef = useRef<HTMLDivElement>();
  const mapContainerRef = useRef<HTMLElement | null>(null);

  // get map div and follow state of original map height
  const mapDiv = document.getElementById(mapId)!;
  const [origHeight, setOrigHeight] = useState<number>(0);

  const isMapFullScreen = useAppFullscreenActive();
  const footerPanelResizeValue = useUIFooterPanelResizeValue();
  const footerPanelResizeValues = useUIFooterPanelResizeValues();
  const { setFooterPanelResizeValue } = useUIStoreActions();

  // get store config for footer tabs to add
  const footerTabsConfig = useGeoViewConfig()?.footerTabs;
  const tabs: Record<string, Record<string, ReactNode>> = useMemo(
    () => ({
      legend: { icon: <HubOutlinedIcon />, content: <Legend /> },
      layers: { icon: <LayersOutlinedIcon />, content: <LayersPanel /> },
      details: { icon: <InfoOutlinedIcon />, content: <DetailsPanel /> },
      'data-table': { icon: <StorageIcon />, content: table },
    }),
    [table]
  );

  const defaultFooterTabs = useMemo(() => {
    return footerTabsConfig?.tabs.core.map((tab, index) => {
      return {
        id: tab,
        value: index,
        label: `${camelCase(tab)}.title`,
        icon: tabs[tab]?.icon ?? '',
        content: tabs[tab]?.content ?? '',
      };
    }) as TypeTabs[];
    // eslint-disable-next-line react-hooks/exhaustive-deps
  }, []);

  /**
   * Calculate resize values from popover values defined in store.
   */
  const resizeValues = useMemo(() => {
    return footerPanelResizeValues.reduce((acc, curr) => {
      const windowHeight = window.screen.height;
      let values: [string, number, number | string, number] = [
        'visible',
        windowHeight - (windowHeight * footerPanelResizeValue) / 100,
        windowHeight - (windowHeight * footerPanelResizeValue) / 100,
        windowHeight - (windowHeight * footerPanelResizeValue) / 100,
      ];
      if (curr === footerPanelResizeValues[0]) {
        values = [
          'visible',
          windowHeight - (windowHeight * footerPanelResizeValue) / 100,
          (windowHeight * footerPanelResizeValue) / 100,
          (windowHeight * footerPanelResizeValue) / 100,
        ];
      }
      if (curr === footerPanelResizeValues[footerPanelResizeValues.length - 1]) {
        values = ['hidden', 0, windowHeight, windowHeight];
      }

      acc[curr] = {
        mapVisibility: values[0],
        mapHeight: values[1],
        tabHeight: values[2],
        tabMaxHeight: values[3],
      };
      return acc;
    }, {} as Record<number, ShellContainerCssProperties>);
  }, [footerPanelResizeValue, footerPanelResizeValues]);

  /**
   * Add a tab
   */
  const addTab = useCallback((payload: FooterTabPayload) => {
    const idx = defaultFooterTabs.findIndex((tab) => tab.id === payload.tab.id);

    if (idx !== -1) {
      defaultFooterTabs[idx].content = payload.tab.content;
      defaultFooterTabs[idx].icon = payload.tab.icon;
      defaultFooterTabs[idx].label = payload.tab.label;
    } else {
      defaultFooterTabs.push(payload.tab);
    }

    setFooterTabs(defaultFooterTabs);
    // eslint-disable-next-line react-hooks/exhaustive-deps
  }, []);

  /**
   * Remove a tab
   */
  const removeTab = useCallback(
    (payload: FooterTabPayload) => {
      // remove the tab from the list
      setFooterTabs((prevState) => {
        const state = [...prevState];
        const index = state.findIndex((tab) => tab.value === payload.tab.value);
        if (index > -1) {
          state.splice(index, 1);
          return state;
        }
        return state;
      });
    },
    [setFooterTabs]
  );

  // on map creation, get original height to set the foorter collapse/expand height
  useEffect(() => {
    // Log
    logger.logTraceUseEffect('FOOTER-TABS - mapDiv');

    setOrigHeight(mapDiv!.clientHeight + 55);
  }, [mapDiv]); // ! Is a useEffect on a dom element recommented here? Consider using useRef?

  // TODO: need a refactor to use proper sx classes and style
  // !https://github.com/Canadian-Geospatial-Platform/geoview/issues/1136
  /**
   * Handle the collapse/expand state effect
   */
  useEffect(() => {
    // Log
    logger.logTraceUseEffect('FOOTER-TABS - isCollapsed.mapDiv.origHeight', isCollapsed);

    // map div
    mapDiv.style.height = 'fit-content';
    mapDiv.style.transition = 'height 0.2s ease-out 0.2s';

    // ol map container div
    mapContainerRef.current = mapDiv.querySelector('.mapContainer') as HTMLElement | null;
    if (mapContainerRef.current) {
      mapContainerRef.current.style.visibility = 'visible';
      mapContainerRef.current.style.minHeight = `${origHeight}px`;
      mapContainerRef.current.style.height = `${origHeight}px`;
    }

    // tabs container div
    const tabsContainers = mapDiv.querySelectorAll('.tabsContainer') as NodeListOf<HTMLElement>;
    if (tabsContainers.length > 0) {
      const tabsContainer = tabsContainers[0];
      tabsContainer.style.height = 'fit-content';
      const lastChild = tabsContainer.firstElementChild?.lastElementChild as HTMLElement | null;
      if (lastChild) {
        lastChild.style.overflow = isCollapsed ? 'unset' : '';
        lastChild.style.maxHeight = isCollapsed ? '0px' : '';
      }
    }
  }, [isCollapsed, mapDiv, origHeight]); // ! Is a useEffect on a dom element recommented here? Consider using useRef?

  /**
   * Handle a collapse, expand event for the tabs component
   */
  const handleCollapse = () => {
    setIsCollapsed(!isCollapsed);
  };

  const eventFooterTabsCreateListenerFunction = (payload: PayloadBaseClass) => {
    if (payloadIsAFooterTab(payload)) {
      addTab(payload);
    }
  };

  const eventFooterTabsRemoveListenerFunction = (payload: PayloadBaseClass) => {
    if (payloadIsAFooterTab(payload)) removeTab(payload);
  };

  const eventFooterTabsSelectListenerFunction = (payload: PayloadBaseClass) => {
    if (payloadIsAFooterTab(payload)) {
      // for details tab, extand the tab
      // TODO: there is a bug, I need to set another tab from cgpv before it works again
      // Try to add onChange event...
      if (payload.tab.id === 'details') {
        handleCollapse();
      }
      setSelectedTab(payload.tab.value);
    }
  };

  /**
   * Manage the tab 'create', 'remove' and 'select'
   */
  useEffect(() => {
    // Log
    logger.logTraceUseEffect('FOOTER-TABS - addTab.removeTab', mapId);

    // listen to new tab creation
    api.event.on(EVENT_NAMES.FOOTER_TABS.EVENT_FOOTER_TABS_TAB_CREATE, eventFooterTabsCreateListenerFunction, mapId);

    // listen on tab removal
    api.event.on(EVENT_NAMES.FOOTER_TABS.EVENT_FOOTER_TABS_TAB_REMOVE, eventFooterTabsRemoveListenerFunction, mapId);

    // listen for tab selection
    api.event.on(EVENT_NAMES.FOOTER_TABS.EVENT_FOOTER_TABS_TAB_SELECT, eventFooterTabsSelectListenerFunction, mapId);
    return () => {
      api.event.off(EVENT_NAMES.FOOTER_TABS.EVENT_FOOTER_TABS_TAB_CREATE, mapId, eventFooterTabsCreateListenerFunction);
      api.event.off(EVENT_NAMES.FOOTER_TABS.EVENT_FOOTER_TABS_TAB_REMOVE, mapId, eventFooterTabsRemoveListenerFunction);
      api.event.off(EVENT_NAMES.FOOTER_TABS.EVENT_FOOTER_TABS_TAB_SELECT, mapId, eventFooterTabsSelectListenerFunction);
    };
    // eslint-disable-next-line react-hooks/exhaustive-deps
  }, [addTab, mapId, removeTab]);

  /**
   * Update map and footer panel height when switch to fullscreen
   */
  useEffect(() => {
    // Log
    logger.logTraceUseEffect('FOOTER-TABS - isMapFullScreen', isMapFullScreen, isCollapsed);

    if (isMapFullScreen && tabsContainerRef.current && mapContainerRef.current && !isCollapsed) {
      const { mapVisibility, mapHeight, tabHeight } = resizeValues[footerPanelResizeValue];

      // #region i have set the map height and tabCOnatiner height.
      mapContainerRef.current.style.visibility = mapVisibility;
      mapContainerRef.current.style.minHeight = `${mapHeight}px`;
      mapContainerRef.current.style.height = `${mapHeight}px`;
      tabsContainerRef.current.style.height = typeof tabHeight === 'string' ? tabHeight : `${tabHeight}px`;
      // #endregion
    }
    if (!isMapFullScreen && tabsContainerRef.current && mapContainerRef.current) {
      mapContainerRef.current.style.visibility = 'visible';
      mapContainerRef.current.style.minHeight = `${origHeight}px`;
      mapContainerRef.current.style.height = `${origHeight}px`;
      tabsContainerRef.current.style.height = 'fit-content';
      setFooterPanelResizeValue(footerPanelResizeValues[0]);
    }
    // eslint-disable-next-line react-hooks/exhaustive-deps
  }, [isMapFullScreen, footerPanelResizeValue, resizeValues, isCollapsed]);

  /**
   * Update the map and footer panel height after footer panel is collapsed.
   */
  useEffect(() => {
    // Log
    logger.logTraceUseEffect('FOOTER-TABS - isCollapsed.isMapFullScreen', isCollapsed, isMapFullScreen);

    if (isMapFullScreen && isCollapsed && mapContainerRef.current && tabsContainerRef.current) {
      mapContainerRef.current.style.minHeight = `${window.screen.height - tabsContainerRef.current.clientHeight}px`;
      mapContainerRef.current.style.height = `${window.screen.height - tabsContainerRef.current.clientHeight}px`;
    }
  }, [isCollapsed, isMapFullScreen]);

  /**
   * Create default tabs from configuration parameters
   */
  useEffect(() => {
<<<<<<< HEAD
=======
    // Log
    logger.logTraceUseEffect('FOOTER-TABS - mount');
    logger.logDebug('FOOTER-TABS - mount'); // remove this one when things stabilize

    if (footerTabsConfig && footerTabsConfig.tabs.core.includes('legend')) {
      // create new tab and add the Layers component to the footer tab
      const legendTab = {
        id: 'legend',
        value: 0,
        label: 'legend.title',
        icon: <HubOutlinedIcon />,
      };
      setFooterTabs((prevArray) => [...prevArray, legendTab as TypeTabs]);
    }

    if (footerTabsConfig && footerTabsConfig.tabs.core.includes('layers')) {
      // create new tab and add the Layers component to the footer tab
      const layersTab = {
        id: 'layers',
        value: 1,
        label: 'layers.title',
        icon: <LayersOutlinedIcon />,
      };
      setFooterTabs((prevArray) => [...prevArray, layersTab as TypeTabs]);
    }

    // create new tab and add the Details component to the footer tab
    if (footerTabsConfig && footerTabsConfig.tabs.core.includes('details')) {
      const detailsTab = {
        id: 'details',
        value: 2,
        label: 'details.title',
        icon: <InfoOutlinedIcon />,
      };
      setFooterTabs((prevArray) => [...prevArray, detailsTab as TypeTabs]);
    }

>>>>>>> 91fc6c7e
    if (footerTabsConfig && footerTabsConfig.tabs.core.includes('data-table')) {
      // create new tab and add the Data Table component to the footer tab
      // TODO: This will be refactor after new store for data table is implemented.
      // Right now `geoviewLayerInstance.getFeatureInfo('all', layer.layerKey);` is returning empty features, which leads to no table shown.
      api.maps[mapId].dataTable.createDataPanel().then((newTable) => {
        const tableTab = {
          id: 'data-table',
          value: 3,
          label: 'dataTable.title',
          icon: <StorageIcon />,
          content: newTable,
        };

        setTable(newTable);
        addTab({ tab: tableTab, event: EVENT_NAMES.FOOTER_TABS.EVENT_FOOTER_TABS_TAB_CREATE, handlerName: 'TABLE' });
      });
    }

    // Packages tab
    if (footerTabsConfig && footerTabsConfig.tabs.core.includes('time-slider')) {
      // TODO:: 1699
      // create a new tab by loading the time-slider plugin
      // api.plugin
      //   .loadScript('time-slider')
      //   .then((constructor: AbstractPlugin | ((pluginId: string, props: TypeJsonObject) => TypeJsonValue)) => {
      //     api.plugin.addPlugin(
      //       'time-slider',
      //       mapId,
      //       constructor,
      //       toJsonObject({
      //         mapId,
      //       })
      //     );
      //   });
    }

    if (footerTabsConfig && footerTabsConfig.tabs.core.includes('geochart')) {
      // TODO:: 1699
      // create a new tab by loading the geo chart plugin
      // api.plugin
      //   .loadScript('geochart')
      //   .then((constructor: AbstractPlugin | ((pluginId: string, props: TypeJsonObject) => TypeJsonValue)) => {
      //     api.plugin.addPlugin(
      //       'geochart',
      //       mapId,
      //       constructor,
      //       toJsonObject({
      //         mapId,
      //       })
      //     );
      //   });
    }
    setFooterTabs(defaultFooterTabs!);
    // eslint-disable-next-line react-hooks/exhaustive-deps
  }, []);

  // Handle focus using dynamic focus button
  const handleDynamicFocus = () => {
    const mapIdDiv = document.getElementById(mapId);

    if (mapIdDiv) {
      if (isFocusToMap) {
        // scroll to map
        window.scrollTo({
          top: mapIdDiv.offsetTop - 30,
          behavior: 'smooth',
        });
        setIsFocusToMap(false);
      } else {
        const focusButtonId = document.getElementById(`map-${mapId}`);
        if (focusButtonId) {
          const targetY = focusButtonId.getBoundingClientRect().bottom + window.pageYOffset - 70;
          // scroll to footer
          window.scrollTo({
            top: targetY,
            behavior: 'smooth',
          });
        }

        setIsFocusToMap(true);
      }
    }
  };

  return footerTabs.length > 0 ? (
    <Box
      ref={tabsContainerRef as MutableRefObject<HTMLDivElement>}
      sx={sxClasses.tabsContainer}
      className="tabsContainer"
      id="tabsContainer"
    >
      <Tabs
        isCollapsed={isCollapsed}
        handleCollapse={handleCollapse}
        selectedTab={selectedTab}
        tabsProps={{ variant: 'scrollable' }}
        tabs={footerTabs}
        TabContentVisibilty={!isCollapsed ? 'visible' : 'hidden'}
        rightButtons={
          <>
            {!isCollapsed && isMapFullScreen && <ResizeFooterPanel />}
            <IconButton
              onClick={handleDynamicFocus}
              tooltip={isFocusToMap ? 'footerTabsContainer.focusToMap' : 'footerTabsContainer.focusToFooter'}
              disabled={
                isCollapsed || isMapFullScreen || footerPanelResizeValues[footerPanelResizeValues.length - 1] === footerPanelResizeValue
              }
            >
              {isFocusToMap ? <MoveUpRoundedIcon /> : <MoveDownRoundedIcon />}
            </IconButton>
          </>
        }
      />
    </Box>
  ) : null;
}<|MERGE_RESOLUTION|>--- conflicted
+++ resolved
@@ -299,46 +299,10 @@
    * Create default tabs from configuration parameters
    */
   useEffect(() => {
-<<<<<<< HEAD
-=======
     // Log
     logger.logTraceUseEffect('FOOTER-TABS - mount');
     logger.logDebug('FOOTER-TABS - mount'); // remove this one when things stabilize
 
-    if (footerTabsConfig && footerTabsConfig.tabs.core.includes('legend')) {
-      // create new tab and add the Layers component to the footer tab
-      const legendTab = {
-        id: 'legend',
-        value: 0,
-        label: 'legend.title',
-        icon: <HubOutlinedIcon />,
-      };
-      setFooterTabs((prevArray) => [...prevArray, legendTab as TypeTabs]);
-    }
-
-    if (footerTabsConfig && footerTabsConfig.tabs.core.includes('layers')) {
-      // create new tab and add the Layers component to the footer tab
-      const layersTab = {
-        id: 'layers',
-        value: 1,
-        label: 'layers.title',
-        icon: <LayersOutlinedIcon />,
-      };
-      setFooterTabs((prevArray) => [...prevArray, layersTab as TypeTabs]);
-    }
-
-    // create new tab and add the Details component to the footer tab
-    if (footerTabsConfig && footerTabsConfig.tabs.core.includes('details')) {
-      const detailsTab = {
-        id: 'details',
-        value: 2,
-        label: 'details.title',
-        icon: <InfoOutlinedIcon />,
-      };
-      setFooterTabs((prevArray) => [...prevArray, detailsTab as TypeTabs]);
-    }
-
->>>>>>> 91fc6c7e
     if (footerTabsConfig && footerTabsConfig.tabs.core.includes('data-table')) {
       // create new tab and add the Data Table component to the footer tab
       // TODO: This will be refactor after new store for data table is implemented.
