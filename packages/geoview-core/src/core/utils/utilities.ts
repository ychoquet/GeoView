--- conflicted
+++ resolved
@@ -1,4 +1,4 @@
-import { Cast, TypeJSONObject, TypeJSONValue } from '../types/cgpv-types';
+import { Cast, TypeJSONObject, TypeJsonString, TypeJSONValue } from '../types/cgpv-types';
 
 /**
  * Generate a unique id if an id was not provided
@@ -46,16 +46,9 @@
     if (element.attributes) {
       if (element.attributes.length > 0) {
         obj['@attributes'] = {};
-<<<<<<< HEAD
         for (let j = 0; j < element.attributes.length; j++) {
           const attribute = element.attributes.item(j);
           obj['@attributes'][attribute!.nodeName] = attribute!.nodeValue as TypeJSONValue as TypeJSONObject;
-=======
-        // eslint-disable-next-line no-plusplus
-        for (let j = 0; j < element.attributes.length; j++) {
-          const attribute = element.attributes.item(j) as Node;
-          (obj['@attributes'] as TypeJSONObject)[attribute.nodeName] = attribute.nodeValue as string;
->>>>>>> 2494732a
         }
       }
     }
@@ -69,21 +62,12 @@
     for (let i = 0; i < xml.childNodes.length; i++) {
       const item = xml.childNodes.item(i);
       const { nodeName } = item;
-<<<<<<< HEAD
       const jsonObject = obj;
-      if (typeof (jsonObject[nodeName] as TypeJSONValue as string) === 'undefined') {
+      if (typeof (jsonObject[nodeName] as TypeJsonString) === 'undefined') {
         jsonObject[nodeName] = xmlToJson(item) as TypeJSONValue as TypeJSONObject;
       } else {
         if (typeof jsonObject[nodeName].push === 'undefined') {
           jsonObject[nodeName] = [jsonObject[nodeName]] as TypeJSONValue as TypeJSONObject;
-=======
-      const jsonObject = obj as TypeJSONObject;
-      if (typeof jsonObject[nodeName] === 'undefined') {
-        jsonObject[nodeName] = xmlToJson(item);
-      } else {
-        if (typeof (jsonObject[nodeName] as TypeJSONValue[]).push === 'undefined') {
-          jsonObject[nodeName] = [jsonObject[nodeName]];
->>>>>>> 2494732a
         }
         (jsonObject[nodeName] as TypeJSONValue as TypeJSONValue[]).push(xmlToJson(item));
       }
