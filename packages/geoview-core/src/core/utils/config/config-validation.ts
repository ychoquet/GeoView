/* eslint-disable no-console, no-underscore-dangle, no-param-reassign */
import { Extent } from 'ol/extent';

import Ajv from 'ajv';
import { AnyValidateFunction } from 'ajv/dist/types';

import defaultsDeep from 'lodash/defaultsDeep';

import { generateId, replaceParams, getLocalizedMessage, showError } from '../utilities';

import schema from '../../../../schema.json';
import { TypeBasemapId, TypeBasemapOptions, VALID_BASEMAP_ID } from '@/geo/layer/basemap/basemap-types';
import { geoviewEntryIsWMS } from '@/geo/layer/geoview-layers/raster/wms';
import { geoviewEntryIsImageStatic } from '@/geo/layer/geoview-layers/raster/image-static';
import { geoviewEntryIsXYZTiles } from '@/geo/layer/geoview-layers/raster/xyz-tiles';
import { geoviewEntryIsVectorTiles } from '@/geo/layer/geoview-layers/raster/vector-tiles';
import { geoviewEntryIsEsriDynamic } from '@/geo/layer/geoview-layers/raster/esri-dynamic';
import { TypeEsriFeatureLayerEntryConfig, geoviewEntryIsEsriFeature } from '@/geo/layer/geoview-layers/vector/esri-feature';
import { TypeWfsLayerEntryConfig, geoviewEntryIsWFS } from '@/geo/layer/geoview-layers/vector/wfs';
import { TypeOgcFeatureLayerEntryConfig, geoviewEntryIsOgcFeature } from '@/geo/layer/geoview-layers/vector/ogc-feature';
import { TypeGeoJSONLayerEntryConfig, geoviewEntryIsGeoJSON } from '@/geo/layer/geoview-layers/vector/geojson';
import { TypeGeoPackageLayerEntryConfig, geoviewEntryIsGeoPackage } from '@/geo/layer/geoview-layers/vector/geopackage';
import {
  layerEntryIsGroupLayer,
  TypeGeoviewLayerConfig,
  TypeDisplayLanguage,
  TypeLayerEntryConfig,
  TypeLocalizedString,
  TypeValidMapProjectionCodes,
  TypeValidVersions,
  TypeListOfLayerEntryConfig,
  TypeLayerGroupEntryConfig,
  VALID_DISPLAY_LANGUAGE,
  VALID_PROJECTION_CODES,
  VALID_VERSIONS,
  TypeListOfGeoviewLayerConfig,
  TypeListOfLocalizedLanguages,
  TypeEsriDynamicLayerEntryConfig,
<<<<<<< HEAD
=======
  TypeOgcWmsLayerEntryConfig,
>>>>>>> 59f2aa05
} from '@/geo/map/map-schema-types';
import { Cast, toJsonObject, TypeJsonObject, TypeMapFeaturesConfig } from '@/core/types/global-types';

import { Layer } from '@/geo/layer/layer';
import { CONST_GEOVIEW_SCHEMA_BY_TYPE, TypeGeoviewLayerType } from '@/geo/layer/geoview-layers/abstract-geoview-layers';

// ******************************************************************************************************************************
// ******************************************************************************************************************************
/** *****************************************************************************************************************************
 * A class to define the default values of a GeoView map configuration and validation methods for the map config attributes.
 * @exports
 * @class DefaultConfig
 */
// ******************************************************************************************************************************
export class ConfigValidation {
  /** The map ID associated to the configuration. If it is undefined, a unique value will be generated and assign to it. */
  private _mapId: string;

  /** The triggerReadyCallback flag associated to the configuration. Default value is false. */
  private _triggerReadyCallback: boolean;

  /** The language that will be used to display the GeoView layer. */
  private _displayLanguage: TypeDisplayLanguage;

  /** default configuration if provided configuration is missing or wrong */
  private _defaultMapFeaturesConfig: TypeMapFeaturesConfig = {
    mapId: '',
    map: {
      interaction: 'dynamic',
      viewSettings: {
        zoom: 4,
        center: [-100, 60],
        projection: 3978,
        enableRotation: true,
        rotation: 0,
      },
      basemapOptions: {
        basemapId: 'transport',
        shaded: true,
        labeled: true,
      },
      listOfGeoviewLayerConfig: [],
      extraOptions: {},
    },
    theme: 'dark',
    components: [],
    appBar: ['geolocator'],
    navBar: ['zoom', 'fullscreen', 'home'],
    corePackages: [],
    overviewMap: undefined,
    serviceUrls: {
      keys: 'https://geocore.api.geo.ca',
      geolocator: 'https://geolocator.api.geo.ca?keys=geonames,nominatim,locate',
    },
    displayLanguage: 'en',
    triggerReadyCallback: false,
    suportedLanguages: ['en', 'fr'],
    schemaVersionUsed: '1.0',
  };

  // valid basemap ids
  private _basemapId: Record<TypeValidMapProjectionCodes, TypeBasemapId[]> = {
    3857: VALID_BASEMAP_ID,
    3978: VALID_BASEMAP_ID,
  };

  // valid shaded basemap values for each projection
  private _basemapShaded: Record<TypeValidMapProjectionCodes, boolean[]> = {
    3857: [true, false],
    3978: [true, false],
  };

  // valid labeled basemap values for each projection
  private _basemaplabeled: Record<TypeValidMapProjectionCodes, boolean[]> = {
    3857: [true, false],
    3978: [true, false],
  };

  // valid center levels from each projection
  private _center: Record<TypeValidMapProjectionCodes, Record<string, number[]>> = {
    3857: { lat: [-90, 90], long: [-180, 180] },
    3978: { lat: [40, 90], long: [-140, 40] },
  };

  /** ***************************************************************************************************************************
   * The ConfigValidation class constructor used to instanciate an object of this type.
   *
   * @returns {ConfigValidation} An ConfigValidation instance.
   */
  constructor() {
    this._mapId = generateId();
    this._defaultMapFeaturesConfig.mapId = this.mapId;
    this._displayLanguage = this._defaultMapFeaturesConfig.displayLanguage!;
    this._triggerReadyCallback = this._defaultMapFeaturesConfig.triggerReadyCallback!;
  }

  /** ***************************************************************************************************************************
   * Get map features configuration object.
   *
   * @returns {TypeMapFeaturesConfig} The map features configuration.
   */
  get defaultMapFeaturesConfig(): TypeMapFeaturesConfig {
    return this._defaultMapFeaturesConfig;
  }

  /** ***************************************************************************************************************************
   * Get mapId value.
   *
   * @returns {string} The ID of the Geoview map.
   */
  get mapId(): string {
    return this._mapId;
  }

  /** ***************************************************************************************************************************
   * Set mapId value.
   * @param {string} mapId The ID of the Geoview map.
   */
  set mapId(mapId: string) {
    this._mapId = mapId;
    this._defaultMapFeaturesConfig.mapId = this.mapId;
  }

  /** ***************************************************************************************************************************
   * Get triggerReadyCallback value.
   *
   * @returns {boolean} The triggerReadyCallback flag of the Geoview map.
   */
  get triggerReadyCallback(): boolean {
    return this._triggerReadyCallback;
  }

  /** ***************************************************************************************************************************
   * Set triggerReadyCallback value.
   * @param {boolean} triggerReadyCallback The value to assign to the triggerReadyCallback flag for the Geoview map.
   */
  set triggerReadyCallback(triggerReadyCallback: boolean) {
    this._triggerReadyCallback = triggerReadyCallback;
  }

  /** ***************************************************************************************************************************
   * Get displayLanguage value.
   *
   * @returns {TypeDisplayLanguage} The display language of the Geoview map.
   */
  get displayLanguage(): TypeDisplayLanguage {
    return this._displayLanguage;
  }

  /** ***************************************************************************************************************************
   * Set displayLanguage value.
   * @param {TypeDisplayLanguage} displayLanguage The display language of the Geoview map.
   */
  set displayLanguage(displayLanguage: TypeDisplayLanguage) {
    this._displayLanguage = this.validateDisplayLanguage(displayLanguage);
  }

  /** ***************************************************************************************************************************
   * Validate basemap options.
   * @param {TypeValidMapProjectionCodes} projection The projection code of the basemap.
   * @param {TypeBasemapOptions} basemapOptions The basemap options to validate.
   *
   * @returns {TypeBasemapOptions} A valid basemap options.
   */
  validateBasemap(projection?: TypeValidMapProjectionCodes, basemapOptions?: TypeBasemapOptions): TypeBasemapOptions {
    if (projection && basemapOptions) {
      const basemapId = this._basemapId[projection].includes(basemapOptions.basemapId)
        ? basemapOptions.basemapId
        : this._defaultMapFeaturesConfig.map.basemapOptions.basemapId;
      const shaded = this._basemapShaded[projection].includes(basemapOptions.shaded)
        ? basemapOptions.shaded
        : this._defaultMapFeaturesConfig.map.basemapOptions.shaded;
      const labeled = this._basemaplabeled[projection].includes(basemapOptions.labeled)
        ? basemapOptions.labeled
        : this._defaultMapFeaturesConfig.map.basemapOptions.labeled;

      return { basemapId, shaded, labeled };
    }
    return this._defaultMapFeaturesConfig.map.basemapOptions;
  }

  /** ***************************************************************************************************************************
   * Validate map version.
   * @param {TypeValidVersions} version The version to validate.
   *
   * @returns {TypeValidVersions} A valid version.
   */
  validateVersion(version?: TypeValidVersions): TypeValidVersions {
    return version && VALID_VERSIONS.includes(version) ? version : this._defaultMapFeaturesConfig.schemaVersionUsed!;
  }

  /** ***************************************************************************************************************************
   * Validate map config language.
   * @param {TypeDisplayLanguage} language The language to validate.
   *
   * @returns {TypeDisplayLanguage} A valid language.
   */
  validateDisplayLanguage(language?: TypeDisplayLanguage): TypeDisplayLanguage {
    if (language && VALID_DISPLAY_LANGUAGE.includes(language)) return language;

    console.log(
      `- Map: ${this.mapId} - Invalid display language code ${language} replaced by ${this._defaultMapFeaturesConfig.displayLanguage} -`
    );
    return this._defaultMapFeaturesConfig.displayLanguage!;
  }

  /** ***************************************************************************************************************************
   * Validate zoom level.
   * @param {number} zoom The zoom level to validate.
   *
   * @returns {number} A valid zoom level.
   */
  private validateZoom(zoom?: number): number {
    return zoom && !Number.isNaN(zoom) && zoom >= 0 && zoom <= 18 ? zoom : this._defaultMapFeaturesConfig.map.viewSettings.zoom;
  }

  /** ***************************************************************************************************************************
   * Validate min zoom level.
   * @param {number} zoom The zoom level to validate.
   *
   * @returns {number} A valid zoom level.
   */
  private validateMinZoom(zoom?: number): number | undefined {
    return zoom && !Number.isNaN(zoom) && zoom >= 0 && zoom <= 18 ? zoom : undefined;
  }

  /** ***************************************************************************************************************************
   * Validate max zoom level.
   * @param {number} zoom The zoom level to validate.
   *
   * @returns {number} A valid zoom level.
   */
  private validateMaxZoom(zoom?: number): number | undefined {
    return zoom && !Number.isNaN(zoom) && zoom >= 0 && zoom <= 18 ? zoom : undefined;
  }

  /** ***************************************************************************************************************************
   * Validate projection.
   * @param {TypeValidMapProjectionCodes} projection The projection to validate.
   *
   * @returns {TypeValidMapProjectionCodes} A valid projection.
   */
  private validateProjection(projection?: TypeValidMapProjectionCodes): TypeValidMapProjectionCodes {
    return projection && VALID_PROJECTION_CODES.includes(projection)
      ? projection
      : this._defaultMapFeaturesConfig.map.viewSettings.projection;
  }

  /** ***************************************************************************************************************************
   * Validate the center.
   * @param {TypeValidMapProjectionCodes} projection The projection used by the map.
   * @param {[number, number]} center The map center to validate.
   *
   * @returns {[number, number]} A valid map center.
   */
  private validateCenter(projection?: TypeValidMapProjectionCodes, center?: [number, number]): [number, number] {
    if (projection && center) {
      const xVal = Number(center[0]);
      const yVal = Number(center[1]);

      const x =
        !Number.isNaN(xVal) && xVal > this._center[projection].long[0] && xVal < this._center[projection].long[1]
          ? xVal
          : this._defaultMapFeaturesConfig.map.viewSettings.center[0];
      const y =
        !Number.isNaN(yVal) && yVal > this._center[projection].lat[0] && yVal < this._center[projection].lat[1]
          ? yVal
          : this._defaultMapFeaturesConfig.map.viewSettings.center[1];

      return [x, y];
    }
    return this._defaultMapFeaturesConfig.map.viewSettings.center;
  }

  /** ***************************************************************************************************************************
   * Validate the extent.
   * @param {TypeValidMapProjectionCodes} projection The projection used by the map.
   * @param {[number, number, number, number]} extent The map extent to valdate.
   * @param {[number, number]} center The map extent to validate.
   *
   * @returns {[number, number, number, number]} A valid map extent.
   */
  private validateExtent(
    projection: TypeValidMapProjectionCodes,
    extent: [number, number, number, number],
    center: [number, number]
  ): Extent | undefined {
    if (projection && extent) {
      const [extentMinX, extentMinY, extentMaxX, extentMaxY] = extent;
      const minX = !Number.isNaN(extentMinX) && extentMinX < center[0] ? extentMinX : this._center[projection].long[0];
      const minY = !Number.isNaN(extentMinY) && extentMinY < center[1] ? extentMinY : this._center[projection].lat[0];
      const maxX = !Number.isNaN(extentMaxX) && extentMaxX > center[0] ? extentMaxX : this._center[projection].long[1];
      const maxY = !Number.isNaN(extentMaxY) && extentMaxY > center[1] ? extentMaxY : this._center[projection].lat[1];

      return [minX, minY, maxX, maxY] as Extent;
    }
    return undefined;
  }

  /** ***************************************************************************************************************************
   * Print a trace to help locate schema errors.
   * @param {AnyValidateFunction<unknown>} validate The Ajv validator.
   * @param {any} objectAffected Object that was validated.
   */
  // eslint-disable-next-line @typescript-eslint/no-explicit-any
  private printSchemaError(validate: AnyValidateFunction<unknown>, objectAffected: any) {
    for (let i = 0; i < validate.errors!.length; i += 1) {
      const error = validate.errors![i];
      const { instancePath } = error;
      const path = instancePath.split('/');
      let node = objectAffected;
      for (let j = 1; j < path.length; j += 1) {
        node = node[path[j]];
      }
      console.log(this.mapId, '='.repeat(200));
      console.log('Schema error: ', this.mapId, error);
      console.log('Object affected: ', this.mapId, node);
    }

    setTimeout(() => {
      showError(this.mapId, getLocalizedMessage(this.mapId, 'validation.schema.notFound'));
    }, 2000);
  }

  /** ***************************************************************************************************************************
   * Validate the configuration of the map features against the TypeMapFeaturesInstance defined in the schema..
   * @param {TypeMapFeaturesConfig} mapFeaturesConfigToValidate The map features configuration to validate.
   * @param {Ajv} validator The schema validator to use.
   *
   * @returns {TypeMapFeaturesConfig} A valid map features configuration.
   */
  private IsValidTypeMapFeaturesInstance(mapFeaturesConfigToValidate: TypeMapFeaturesConfig, validator: Ajv): boolean {
    const schemaPath = 'https://cgpv/schema#/definitions/TypeMapFeaturesInstance';
    const validate = validator.getSchema(schemaPath);

    if (!validate) {
      setTimeout(() => {
        const message = replaceParams([schemaPath], getLocalizedMessage(this.mapId, 'validation.schema.wrongPath'));
        console.log(`- Map ${this.mapId}: ${message}`);
        showError(this.mapId, message);
      }, 2000);
      return false;
    }

    // validate configuration
    const valid = validate({ ...mapFeaturesConfigToValidate });

    if (!valid) {
      this.printSchemaError(validate, mapFeaturesConfigToValidate);
      return false;
    }
    return true;
  }

  /** ***************************************************************************************************************************
   * Validate the configuration of the map features against the TypeMapFeaturesInstance defined in the schema.
   * @param {TypeGeoviewLayerType} geoviewLayerType The GeoView layer type to validate.
   * @param {TypeListOfLayerEntryConfig} listOfLayerEntryConfig The list of layer entry configurations to validate.
   * @param {Ajv} validator The schema validator to use.
   *
   * @returns {TypeMapFeaturesConfig} A valid map features configuration.
   */
  private IsValidTypeListOfLayerEntryConfig(
    geoviewLayerType: TypeGeoviewLayerType,
    listOfLayerEntryConfig: TypeListOfLayerEntryConfig,
    validator: Ajv
  ): boolean {
    const layerSchemaPath = `https://cgpv/schema#/definitions/${CONST_GEOVIEW_SCHEMA_BY_TYPE[geoviewLayerType]}`;
    const groupSchemaPath = `https://cgpv/schema#/definitions/TypeLayerGroupEntryConfig`;

    for (let i = 0; i < listOfLayerEntryConfig.length; i++) {
      const schemaPath = layerEntryIsGroupLayer(listOfLayerEntryConfig[i]) ? groupSchemaPath : layerSchemaPath;
      const validate = validator.getSchema(schemaPath);

      if (!validate) {
        setTimeout(() => {
          const message = replaceParams([schemaPath], getLocalizedMessage(this.mapId, 'validation.schema.wrongPath'));
          console.log(`- Map ${this.mapId}: ${message}`);
          showError(this.mapId, message);
        }, 2000);
        return false;
      }
      // validate configuration
      const valid = validate(listOfLayerEntryConfig[i]);

      if (!valid) {
        this.printSchemaError(validate, listOfLayerEntryConfig[i]);
        return false;
      }
    }

    for (let i = 0; i < listOfLayerEntryConfig.length; i++) {
      if (
        layerEntryIsGroupLayer(listOfLayerEntryConfig[i]) &&
        !this.IsValidTypeListOfLayerEntryConfig(geoviewLayerType, listOfLayerEntryConfig[i].listOfLayerEntryConfig!, validator)
      )
        return false;
    }
    return true;
  }

  /** ***************************************************************************************************************************
   * Validate the map features configuration.
   * @param {TypeMapFeaturesConfig} mapFeaturesConfigToValidate The map features configuration to validate.
   *
   * @returns {TypeMapFeaturesConfig} A valid map features configuration.
   */
  validateMapConfigAgainstSchema(mapFeaturesConfigToValidate?: TypeMapFeaturesConfig): TypeMapFeaturesConfig {
    let validMapFeaturesConfig: TypeMapFeaturesConfig;

    // if config has been provided by user then validate it
    if (mapFeaturesConfigToValidate) {
      // if the list of layer doesn't exist, add the key with empty array for the map to trigger
      if (mapFeaturesConfigToValidate.map.listOfGeoviewLayerConfig === undefined)
        mapFeaturesConfigToValidate.map.listOfGeoviewLayerConfig = [];

      // create a validator object
      const validator = new Ajv({
        strict: false,
        allErrors: false,
      });

      // initialize validator with schema file
      validator.compile(schema);

      let isValid = this.IsValidTypeMapFeaturesInstance(mapFeaturesConfigToValidate, validator);
      for (let i = 0; i < mapFeaturesConfigToValidate.map.listOfGeoviewLayerConfig.length && isValid; i++) {
        isValid = this.IsValidTypeListOfLayerEntryConfig(
          mapFeaturesConfigToValidate.map.listOfGeoviewLayerConfig[i].geoviewLayerType,
          mapFeaturesConfigToValidate.map.listOfGeoviewLayerConfig[i].listOfLayerEntryConfig,
          validator
        );
      }

      if (!isValid) {
        validMapFeaturesConfig = {
          ...this.adjustMapConfiguration(mapFeaturesConfigToValidate),
          mapId: this.mapId,
          displayLanguage: this._displayLanguage as TypeDisplayLanguage,
        };
      } else {
        validMapFeaturesConfig = {
          ...this.adjustMapConfiguration(mapFeaturesConfigToValidate),
          mapId: this.mapId,
          displayLanguage: this._displayLanguage as TypeDisplayLanguage,
        };
      }
    } else {
      validMapFeaturesConfig = {
        ...this._defaultMapFeaturesConfig,
        mapId: this.mapId,
        displayLanguage: this._displayLanguage as TypeDisplayLanguage,
      };
    }
    this.processLocalizedString(validMapFeaturesConfig.suportedLanguages, validMapFeaturesConfig.map.listOfGeoviewLayerConfig);
    this.doExtraValidation(validMapFeaturesConfig.map.listOfGeoviewLayerConfig);

    return validMapFeaturesConfig;
  }

  /** ***************************************************************************************************************************
   * Validate and adjust the list of GeoView layer configuration.
   * @param {TypeListOfLocalizedLanguages} suportedLanguages The list of supported languages.
   * @param {TypeListOfGeoviewLayerConfig} listOfGeoviewLayerConfig The list of GeoView layer configuration to adjust and
   * validate.
   */
  validateListOfGeoviewLayerConfig(
    suportedLanguages: TypeListOfLocalizedLanguages,
    listOfGeoviewLayerConfig?: TypeListOfGeoviewLayerConfig
  ): void {
    this.processLocalizedString(suportedLanguages, listOfGeoviewLayerConfig);
    this.doExtraValidation(listOfGeoviewLayerConfig);
  }

  /** ***************************************************************************************************************************
   * Do extra validation that schema can not do.
   * @param {TypeListOfGeoviewLayerConfig} listOfGeoviewLayerConfig The list of GeoView layer configuration to adjust and
   * validate.
   */
  private doExtraValidation(listOfGeoviewLayerConfig?: TypeListOfGeoviewLayerConfig) {
    if (listOfGeoviewLayerConfig) {
      listOfGeoviewLayerConfig.forEach((geoviewLayerConfig) => {
        // The default value for geoviewLayerConfig.initialSettings.visible is true.
        if (!geoviewLayerConfig.initialSettings) geoviewLayerConfig.initialSettings = { visible: 'yes' };
        switch (geoviewLayerConfig.geoviewLayerType) {
          case 'GeoJSON':
          case 'xyzTiles':
          case 'vectorTiles':
          case 'GeoPackage':
          case 'imageStatic':
            this.geoviewLayerIdIsMandatory(geoviewLayerConfig);
            this.processLayerEntryConfig(geoviewLayerConfig, geoviewLayerConfig.listOfLayerEntryConfig);
            break;
          case 'esriDynamic':
          case 'esriFeature':
          case 'ogcFeature':
          case 'ogcWfs':
          case 'ogcWms':
            this.geoviewLayerIdIsMandatory(geoviewLayerConfig);
            this.metadataAccessPathIsMandatory(geoviewLayerConfig);
            this.processLayerEntryConfig(geoviewLayerConfig, geoviewLayerConfig.listOfLayerEntryConfig);
            break;
          case 'geoCore':
            this.processLayerEntryConfig(geoviewLayerConfig, geoviewLayerConfig.listOfLayerEntryConfig);
            break;
          default:
            throw new Error('Your not supposed to end here. There is a problem with the schema validator.');
            break;
        }
      });
    }
  }

  /** ***************************************************************************************************************************
   * Verify that the metadataAccessPath has a value.
   * @param {TypeGeoviewLayerConfig} geoviewLayerConfig The GeoView layer configuration to validate.
   */
  private metadataAccessPathIsMandatory(geoviewLayerConfig: TypeGeoviewLayerConfig) {
    if (!geoviewLayerConfig.metadataAccessPath) {
      throw new Error(
        `metadataAccessPath is mandatory for GeoView layer ${geoviewLayerConfig.geoviewLayerId} of type ${geoviewLayerConfig.geoviewLayerType}.`
      );
    }
  }

  /** ***************************************************************************************************************************
   * Verify that the geoviewLayerId has a value.
   * @param {TypeGeoviewLayerConfig} geoviewLayerConfig The GeoView layer configuration to validate.
   */
  private geoviewLayerIdIsMandatory(geoviewLayerConfig: TypeGeoviewLayerConfig) {
    if (!geoviewLayerConfig.geoviewLayerId) {
      throw new Error(`geoviewLayerId is mandatory for GeoView layer of type ${geoviewLayerConfig.geoviewLayerType}.`);
    }
  }

  /** ***************************************************************************************************************************
   * Process recursively the layer entries to create layers and layer groups.
   * @param {TypeGeoviewLayerConfig} rootLayerConfig The GeoView layer configuration to adjust and validate.
   * @param {TypeListOfLayerEntryConfig} listOfLayerEntryConfig The list of layer entry configurations to process.
   * @param {TypeGeoviewLayerConfig | TypeLayerGroupEntryConfig} parentLayerConfig The parent layer configuration of all the
   * layer entry configurations found in the list of layer entries.
   */
  private processLayerEntryConfig(
    rootLayerConfig: TypeGeoviewLayerConfig,
    listOfLayerEntryConfig: TypeListOfLayerEntryConfig,
    parentLayerConfig?: TypeLayerGroupEntryConfig
  ) {
    listOfLayerEntryConfig.forEach((layerConfig: TypeLayerEntryConfig) => {
      // links the entry to its root GeoView layer.
      layerConfig.geoviewRootLayer = rootLayerConfig;
      // links the entry to its parent layer configuration.
      layerConfig.parentLayerConfig = parentLayerConfig;
      // layerConfig.initialSettings attributes that are not defined inherits parent layer settings that are defined.
      layerConfig.initialSettings = defaultsDeep(
        layerConfig.initialSettings,
        layerConfig.parentLayerConfig?.initialSettings || layerConfig.geoviewRootLayer?.initialSettings
      );
      if (layerEntryIsGroupLayer(layerConfig))
        this.processLayerEntryConfig(rootLayerConfig, layerConfig.listOfLayerEntryConfig, layerConfig);
      else if (geoviewEntryIsWMS(layerConfig)) {
        // if layerConfig.source.dataAccessPath is undefined, the metadataAccessPath defined on the root is used.
<<<<<<< HEAD
        if (layerConfig.source) layerConfig.source = {};
=======
        if (!layerConfig.source) (layerConfig as TypeOgcWmsLayerEntryConfig).source = {};
>>>>>>> 59f2aa05
        if (!layerConfig.source.dataAccessPath) {
          // When the dataAccessPath is undefined and the metadataAccessPath ends with ".xml", the dataAccessPath is temporarilly
          // set to '' and will be filled in the fetchServiceMetadata method of the class WMS. So, we begin with the assumption
          // that both en and fr end with ".xml". Be aware that in metadataAccessPath, one language can ends with ".xml" and the
          // other not.
          layerConfig.source.dataAccessPath = { en: '', fr: '' };
          // When the dataAccessPath is undefined and the metadataAccessPath does not end with ".xml", the dataAccessPath is set
          // to the same value of the corresponding metadataAccessPath.
          if (rootLayerConfig.metadataAccessPath!.en!.slice(-4).toLowerCase() !== '.xml')
            layerConfig.source.dataAccessPath.en = rootLayerConfig.metadataAccessPath!.en;
          if (rootLayerConfig.metadataAccessPath!.fr!.slice(-4).toLowerCase() !== '.xml')
            layerConfig.source.dataAccessPath.fr = rootLayerConfig.metadataAccessPath!.fr;
        }
        // Default value for layerConfig.source.serverType is 'mapserver'.
        if (!layerConfig.source.serverType) layerConfig.source.serverType = 'mapserver';
      } else if (geoviewEntryIsImageStatic(layerConfig)) {
        // Value for layerConfig.entryType can only be raster
        if (!layerConfig.entryType) layerConfig.entryType = 'raster-image';

        if (!layerConfig.source.dataAccessPath) {
          throw new Error(
            `source.dataAccessPath on layer entry ${Layer.getLayerPath(layerConfig)} is mandatory for GeoView layer ${
              rootLayerConfig.geoviewLayerId
            } of type ${rootLayerConfig.geoviewLayerType}`
          );
        }
      } else if (geoviewEntryIsXYZTiles(layerConfig)) {
        /** layerConfig.source.dataAccessPath is mandatory. */
        if (!layerConfig.source.dataAccessPath) {
          throw new Error(
            `source.dataAccessPath on layer entry ${Layer.getLayerPath(layerConfig)} is mandatory for GeoView layer ${
              rootLayerConfig.geoviewLayerId
            } of type ${rootLayerConfig.geoviewLayerType}`
          );
        }
      } else if (geoviewEntryIsVectorTiles(layerConfig)) {
        /** layerConfig.source.dataAccessPath is mandatory. */
        if (!layerConfig.source!.dataAccessPath) {
          throw new Error(
            `source.dataAccessPath on layer entry ${Layer.getLayerPath(layerConfig)} is mandatory for GeoView layer ${
              rootLayerConfig.geoviewLayerId
            } of type ${rootLayerConfig.geoviewLayerType}`
          );
        }
      } else if (geoviewEntryIsEsriDynamic(layerConfig)) {
        if (Number.isNaN(layerConfig.layerId)) {
          throw new Error(`The layer entry with layerId equal to ${Layer.getLayerPath(layerConfig)} must be an integer string`);
        }
        // if layerConfig.source.dataAccessPath is undefined, we assign the metadataAccessPath of the GeoView layer to it.
        if (!layerConfig.source) (layerConfig as TypeEsriDynamicLayerEntryConfig).source = {};
        if (!layerConfig.source.dataAccessPath)
          layerConfig.source.dataAccessPath = { ...rootLayerConfig.metadataAccessPath } as TypeLocalizedString;
      } else if (geoviewEntryIsEsriFeature(layerConfig)) {
        if (Number.isNaN(layerConfig.layerId)) {
          throw new Error(`The layer entry with layerId equal to ${Layer.getLayerPath(layerConfig)} must be an integer string`);
        }
        // Attribute 'style' must exist in layerConfig even if it is undefined
        if (!('style' in layerConfig)) layerConfig.style = undefined;
        // if layerConfig.source.dataAccessPath is undefined, we assign the metadataAccessPath of the GeoView layer to it
        // and place the layerId at the end of it.
        // Value for layerConfig.source.format can only be EsriJSON.
        if (!layerConfig.source) (layerConfig as TypeEsriFeatureLayerEntryConfig).source = { format: 'EsriJSON' };
        if (!layerConfig?.source?.format) layerConfig.source.format = 'EsriJSON';
        if (!layerConfig.source.dataAccessPath)
          layerConfig.source.dataAccessPath = { ...rootLayerConfig.metadataAccessPath } as TypeLocalizedString;
      } else if (geoviewEntryIsWFS(layerConfig)) {
        // Attribute 'style' must exist in layerConfig even if it is undefined
        if (!('style' in layerConfig)) layerConfig.style = undefined;
        // if layerConfig.source.dataAccessPath is undefined, we assign the metadataAccessPath of the GeoView layer to it.
        // Value for layerConfig.source.format can only be WFS.
        if (!layerConfig.source) (layerConfig as TypeWfsLayerEntryConfig).source = { format: 'WFS' };
        if (!layerConfig?.source?.format) layerConfig.source.format = 'WFS';
        if (!layerConfig.source.dataAccessPath)
          layerConfig.source.dataAccessPath = { ...rootLayerConfig.metadataAccessPath } as TypeLocalizedString;
        if (!layerConfig?.source?.dataProjection) layerConfig.source.dataProjection = 'EPSG:4326';
      } else if (geoviewEntryIsOgcFeature(layerConfig)) {
        // Attribute 'style' must exist in layerConfig even if it is undefined
        if (!('style' in layerConfig)) layerConfig.style = undefined;
        // if layerConfig.source.dataAccessPath is undefined, we assign the metadataAccessPath of the GeoView layer to it.
        // Value for layerConfig.source.format can only be WFS.
        if (!layerConfig.source) (layerConfig as TypeOgcFeatureLayerEntryConfig).source = { format: 'featureAPI' };
        if (!layerConfig?.source?.format) layerConfig.source.format = 'featureAPI';
        if (!layerConfig.source.dataAccessPath)
          layerConfig.source.dataAccessPath = { ...rootLayerConfig.metadataAccessPath } as TypeLocalizedString;
        if (!layerConfig?.source?.dataProjection) layerConfig.source.dataProjection = 'EPSG:4326';
      } else if (geoviewEntryIsGeoPackage(layerConfig)) {
        // Attribute 'style' must exist in layerConfig even if it is undefined
        if (!('style' in layerConfig)) layerConfig.style = undefined;
        // if layerConfig.source.dataAccessPath is undefined, we assign the metadataAccessPath of the GeoView layer to it.
        // Value for layerConfig.source.format can only be GeoPackage.
        if (!layerConfig.source) (layerConfig as TypeGeoPackageLayerEntryConfig).source = { format: 'GeoPackage' };
        if (!layerConfig?.source?.format) layerConfig.source.format = 'GeoPackage';
        if (!layerConfig.source.dataAccessPath) {
          let { en, fr } = rootLayerConfig.metadataAccessPath!;
          en = en!.split('/').length > 1 ? en!.split('/').slice(0, -1).join('/') : './';
          fr = fr!.split('/').length > 1 ? fr!.split('/').slice(0, -1).join('/') : './';
          layerConfig.source.dataAccessPath = { en, fr } as TypeLocalizedString;
        }
        if (
          !(layerConfig.source.dataAccessPath!.en?.startsWith('blob') && !layerConfig.source.dataAccessPath!.en?.endsWith('/')) &&
          !layerConfig.source.dataAccessPath!.en?.toLowerCase().endsWith('.gpkg')
        ) {
          layerConfig.source.dataAccessPath!.en = layerConfig.source.dataAccessPath!.en!.endsWith('/')
            ? `${layerConfig.source.dataAccessPath!.en}${layerConfig.layerId}`
            : `${layerConfig.source.dataAccessPath!.en}/${layerConfig.layerId}`;
          layerConfig.source.dataAccessPath!.fr = layerConfig.source.dataAccessPath!.fr!.endsWith('/')
            ? `${layerConfig.source.dataAccessPath!.fr}${layerConfig.layerId}`
            : `${layerConfig.source.dataAccessPath!.fr}/${layerConfig.layerId}`;
        }
        if (!layerConfig?.source?.dataProjection) layerConfig.source.dataProjection = 'EPSG:4326';
      } else if (geoviewEntryIsGeoJSON(layerConfig)) {
        if (!layerConfig.geoviewRootLayer.metadataAccessPath && !layerConfig.source?.dataAccessPath) {
          throw new Error(
            `dataAccessPath is mandatory for GeoView layer ${rootLayerConfig.geoviewLayerId} of type GeoJSON when the metadataAccessPath is undefined.`
          );
        }
        // Default value for layerConfig.entryType is vector
        if (!layerConfig.entryType) layerConfig.entryType = 'vector';
        // Attribute 'style' must exist in layerConfig even if it is undefined
        if (!('style' in layerConfig)) layerConfig.style = undefined;
        // if layerConfig.source.dataAccessPath is undefined, we assign the metadataAccessPath of the GeoView layer to it
        // and place the layerId at the end of it.
        // Value for layerConfig.source.format can only be EsriJSON.
        if (!layerConfig.source) (layerConfig as TypeGeoJSONLayerEntryConfig).source = { format: 'GeoJSON' };
        if (!layerConfig?.source?.format) layerConfig.source.format = 'GeoJSON';
        if (!layerConfig.source.dataAccessPath) {
          let { en, fr } = rootLayerConfig.metadataAccessPath!;
          en = en!.split('/').length > 1 ? en!.split('/').slice(0, -1).join('/') : './';
          fr = fr!.split('/').length > 1 ? fr!.split('/').slice(0, -1).join('/') : './';
          layerConfig.source.dataAccessPath = { en, fr } as TypeLocalizedString;
        }
        if (
          !(layerConfig.source.dataAccessPath!.en?.startsWith('blob') && !layerConfig.source.dataAccessPath!.en?.endsWith('/')) &&
          !layerConfig.source.dataAccessPath!.en?.endsWith('.json' || '.geojson' || '.JSON' || '.geoJSON' || '.GEOJSON')
        ) {
          layerConfig.source.dataAccessPath!.en = layerConfig.source.dataAccessPath!.en!.endsWith('/')
            ? `${layerConfig.source.dataAccessPath!.en}${layerConfig.layerId}`
            : `${layerConfig.source.dataAccessPath!.en}/${layerConfig.layerId}`;
          layerConfig.source.dataAccessPath!.fr = layerConfig.source.dataAccessPath!.fr!.endsWith('/')
            ? `${layerConfig.source.dataAccessPath!.fr}${layerConfig.layerId}`
            : `${layerConfig.source.dataAccessPath!.fr}/${layerConfig.layerId}`;
        }
        if (!layerConfig?.source?.dataProjection) layerConfig.source.dataProjection = 'EPSG:4326';
      }
    });
  }

  /** ***************************************************************************************************************************
   * Synchronize the English and French strings.
   * @param {TypeLocalizedString} localizedString The localized string to synchronize the en and fr string.
   * @param {TypeDisplayLanguage} sourceKey The source's key.
   * @param {TypeDisplayLanguage} destinationKey The destination's key.
   *
   * @returns {TypeMapFeaturesConfig} A valid JSON configuration object.
   */
  private SynchronizeLocalizedString(
    localizedString: TypeLocalizedString,
    sourceKey: TypeDisplayLanguage,
    destinationKey: TypeDisplayLanguage
  ) {
    localizedString[destinationKey] = localizedString[sourceKey];
  }

  /** ***************************************************************************************************************************
   * Adjust the map features configuration localized strings according to the suported languages array content.
   * @param {TypeListOfLocalizedLanguages} suportedLanguages The list of supported languages.
   * @param {TypeListOfGeoviewLayerConfig} listOfGeoviewLayerConfig The list of GeoView layer configuration to adjust according
   * to the suported languages array content.
   */
  private processLocalizedString(
    suportedLanguages: TypeListOfLocalizedLanguages,
    listOfGeoviewLayerConfig?: TypeListOfGeoviewLayerConfig
  ): void {
    if (suportedLanguages.includes('en') && suportedLanguages.includes('fr') && listOfGeoviewLayerConfig) {
      const validateLocalizedString = (config: TypeJsonObject) => {
        if (typeof config === 'object') {
          Object.keys(config).forEach((key) => {
            if (typeof config[key] === 'object') {
              if ('en' in config[key] || 'fr' in config[key]) {
                // delete empty localized strings
                if (!config[key].en && !config[key].fr) delete config[key];
                else if (!config[key].en || !config[key].fr) {
                  throw new Error('When you support both languages, you must set all en and fr properties of localized strings.');
                }
              }
              // Avoid the 'geoviewRootLayer' and 'parentLayerConfig' properties because they loop on themself and cause a
              // stack overflow error.
              else if (!['geoviewRootLayer', 'parentLayerConfig'].includes(key)) validateLocalizedString(config[key]);
            }
          });
        }
      };
      listOfGeoviewLayerConfig.forEach((geoviewLayerConfig) => validateLocalizedString(toJsonObject(geoviewLayerConfig)));
      return;
    }

    let sourceKey: TypeDisplayLanguage;
    let destinationKey: TypeDisplayLanguage;
    if (suportedLanguages.includes('en')) {
      sourceKey = 'en';
      destinationKey = 'fr';
    } else {
      sourceKey = 'fr';
      destinationKey = 'en';
    }

    if (listOfGeoviewLayerConfig) {
      const propagateLocalizedString = (config: TypeJsonObject) => {
        if (typeof config === 'object') {
          Object.keys(config).forEach((key) => {
            if (typeof config[key] === 'object') {
              if ('en' in config[key] || 'fr' in config[key])
                this.SynchronizeLocalizedString(Cast<TypeLocalizedString>(config[key]), sourceKey, destinationKey);
              // Avoid the 'geoviewRootLayer' and 'parentLayerConfig' properties because they loop on themself and cause a
              // stack overflow error.
              else if (!['geoviewRootLayer', 'parentLayerConfig'].includes(key)) propagateLocalizedString(config[key]);
            }
          });
        }
      };
      listOfGeoviewLayerConfig.forEach((geoviewLayerConfig) => propagateLocalizedString(toJsonObject(geoviewLayerConfig)));
    }
  }

  /** ***************************************************************************************************************************
   * Adjust the map features configuration to make it valid.
   * @param {TypeMapFeaturesConfig} config The map features configuration to adjust.
   *
   * @returns {TypeMapFeaturesConfig} A valid JSON configuration object.
   */
  private adjustMapConfiguration(mapFeaturesConfigToAdjuste: TypeMapFeaturesConfig): TypeMapFeaturesConfig {
    // merge default and provided configuration in a temporary object.
    const tempMapFeaturesConfig: TypeMapFeaturesConfig = {
      ...this._defaultMapFeaturesConfig,
      ...mapFeaturesConfigToAdjuste,
    };

    // do validation for every pieces
    const projection = this.validateProjection(tempMapFeaturesConfig?.map?.viewSettings?.projection);
    const center = this.validateCenter(projection, tempMapFeaturesConfig?.map?.viewSettings?.center);
    const zoom = this.validateZoom(tempMapFeaturesConfig?.map?.viewSettings?.zoom);
    const basemapOptions = this.validateBasemap(projection, tempMapFeaturesConfig?.map?.basemapOptions);
    const schemaVersionUsed = this.validateVersion(tempMapFeaturesConfig.schemaVersionUsed);
    const minZoom = this.validateMinZoom(tempMapFeaturesConfig?.map?.viewSettings?.minZoom);
    const maxZoom = this.validateMaxZoom(tempMapFeaturesConfig?.map?.viewSettings?.maxZoom);
    const extent = tempMapFeaturesConfig?.map?.viewSettings?.extent
      ? this.validateExtent(projection, tempMapFeaturesConfig?.map?.viewSettings?.extent as [number, number, number, number], center)
      : undefined;

    // recreate the prop object to remove unwanted items and check if same as original. Log the modifications
    const validMapFeaturesConfig: TypeMapFeaturesConfig = {
      mapId: this.mapId,
      map: {
        basemapOptions,
        viewSettings: {
          zoom,
          center,
          projection,
          minZoom,
          maxZoom,
          extent,
        },
        interaction: tempMapFeaturesConfig.map.interaction,
        listOfGeoviewLayerConfig: tempMapFeaturesConfig.map.listOfGeoviewLayerConfig,
        extraOptions: tempMapFeaturesConfig.map.extraOptions,
      },
      theme: tempMapFeaturesConfig.theme,
      components: tempMapFeaturesConfig.components,
      corePackages: tempMapFeaturesConfig.corePackages,
      suportedLanguages: tempMapFeaturesConfig.suportedLanguages,
      triggerReadyCallback: this._triggerReadyCallback,
      displayLanguage: this._displayLanguage,
      appBar: tempMapFeaturesConfig.appBar,
      navBar: tempMapFeaturesConfig.navBar,
      overviewMap: tempMapFeaturesConfig.overviewMap,
      externalPackages: tempMapFeaturesConfig.externalPackages,
      schemaVersionUsed,
      serviceUrls: tempMapFeaturesConfig.serviceUrls,
    };
    this.logModifs(tempMapFeaturesConfig, validMapFeaturesConfig);

    return validMapFeaturesConfig;
  }

  /** ***************************************************************************************************************************
   * Log modifications made to configuration by the validator.
   * @param {TypeMapFeaturesConfig} inputMapFeaturesConfig input config.
   * @param {TypeMapFeaturesConfig} validMapFeaturesConfig valid config.
   */
  private logModifs(inputMapFeaturesConfig: TypeMapFeaturesConfig, validMapFeaturesConfig: TypeMapFeaturesConfig): void {
    // eslint-disable-next-line array-callback-return
    Object.keys(inputMapFeaturesConfig).map((key) => {
      if (!(key in validMapFeaturesConfig)) {
        console.log(`- Map: ${this.mapId} - Key '${key}' is invalid -`);
      }
    });

    if (inputMapFeaturesConfig?.map?.viewSettings?.projection !== validMapFeaturesConfig.map.viewSettings.projection) {
      console.log(
        `- Map: ${this.mapId} - Invalid projection code ${inputMapFeaturesConfig?.map?.viewSettings?.projection} replaced by ${validMapFeaturesConfig.map.viewSettings.projection} -`
      );
    }

    if (inputMapFeaturesConfig?.map?.viewSettings?.zoom !== validMapFeaturesConfig.map.viewSettings.zoom) {
      console.log(
        `- Map: ${this.mapId} - Invalid zoom level ${inputMapFeaturesConfig?.map?.viewSettings?.zoom} replaced by ${validMapFeaturesConfig.map.viewSettings.zoom} -`
      );
    }

    if (
      JSON.stringify(inputMapFeaturesConfig?.map?.viewSettings?.center) !== JSON.stringify(validMapFeaturesConfig.map.viewSettings.center)
    ) {
      console.log(
        `- Map: ${this.mapId} - Invalid center ${inputMapFeaturesConfig?.map?.viewSettings?.center} replaced by ${validMapFeaturesConfig.map.viewSettings.center}`
      );
    }

    if (JSON.stringify(inputMapFeaturesConfig?.map?.basemapOptions) !== JSON.stringify(validMapFeaturesConfig.map.basemapOptions)) {
      console.log(
        `- Map: ${this.mapId} - Invalid basemap options ${JSON.stringify(
          inputMapFeaturesConfig?.map?.basemapOptions
        )} replaced by ${JSON.stringify(validMapFeaturesConfig.map.basemapOptions)} -`
      );
    }
  }
}<|MERGE_RESOLUTION|>--- conflicted
+++ resolved
@@ -36,10 +36,7 @@
   TypeListOfGeoviewLayerConfig,
   TypeListOfLocalizedLanguages,
   TypeEsriDynamicLayerEntryConfig,
-<<<<<<< HEAD
-=======
   TypeOgcWmsLayerEntryConfig,
->>>>>>> 59f2aa05
 } from '@/geo/map/map-schema-types';
 import { Cast, toJsonObject, TypeJsonObject, TypeMapFeaturesConfig } from '@/core/types/global-types';
 
@@ -601,11 +598,7 @@
         this.processLayerEntryConfig(rootLayerConfig, layerConfig.listOfLayerEntryConfig, layerConfig);
       else if (geoviewEntryIsWMS(layerConfig)) {
         // if layerConfig.source.dataAccessPath is undefined, the metadataAccessPath defined on the root is used.
-<<<<<<< HEAD
-        if (layerConfig.source) layerConfig.source = {};
-=======
         if (!layerConfig.source) (layerConfig as TypeOgcWmsLayerEntryConfig).source = {};
->>>>>>> 59f2aa05
         if (!layerConfig.source.dataAccessPath) {
           // When the dataAccessPath is undefined and the metadataAccessPath ends with ".xml", the dataAccessPath is temporarilly
           // set to '' and will be filled in the fetchServiceMetadata method of the class WMS. So, we begin with the assumption
