--- conflicted
+++ resolved
@@ -1,7 +1,3 @@
-<<<<<<< HEAD
-=======
-/* eslint-disable @typescript-eslint/ban-types */
->>>>>>> 2494732a
 import React, { CSSProperties } from 'react';
 
 import { useTranslation } from 'react-i18next';
@@ -39,7 +35,7 @@
 import * as UI from '../../ui';
 
 import { LEAFLET_POSITION_CLASSES } from '../../geo/utils/constant';
-<<<<<<< HEAD
+import { AbstractWebLayersClass } from '../../geo/layer/web-layers/abstract-web-layers';
 
 export { AbstractWebLayersClass } from '../../geo/layer/web-layers/abstract-web-layers';
 export { EsriDynamic } from '../../geo/layer/web-layers/esri/esri-dynamic';
@@ -50,8 +46,6 @@
 export { WFS } from '../../geo/layer/web-layers/ogc/wfs';
 export { WMS } from '../../geo/layer/web-layers/ogc/wms';
 export * from './material-ui.d';
-=======
->>>>>>> 2494732a
 
 declare global {
   interface Window {
@@ -74,6 +68,23 @@
   useMediaQuery: typeof useMediaQuery;
   makeStyles: typeof makeStyles;
   elements: typeof UI;
+};
+
+export type TypeCGPVMUI = {
+  Stepper: typeof MUI.Stepper;
+  Step: typeof MUI.Step;
+  StepLabel: typeof MUI.StepLabel;
+  StepContent: typeof MUI.StepContent;
+  TextField: typeof MUI.TextField;
+  Typography: typeof MUI.Stepper;
+  InputLabel: typeof MUI.InputLabel;
+  FormControl: typeof MUI.FormControl;
+  Select: typeof MUI.Select;
+  MenuItem: typeof MUI.MenuItem;
+  Autocomplete: typeof MUI.Autocomplete;
+  Slider: typeof MUI.Slider;
+  Tooltip: typeof MUI.Tooltip;
+  Checkbox: typeof MUI.Checkbox;
 };
 
 export type TypeCGPVConstants = {
@@ -130,6 +141,9 @@
  * General Json type
  *
  *---------------------------------------------------------------------------*/
+
+export type TypeJsonString = TypeJSONValue & string;
+export type TypeJsonArrayOfString = TypeJSONValue & string[];
 
 export type TypeJSONValue =
   | null
@@ -321,43 +335,7 @@
 
 export type TypeLegendJson = TypeLegendJsonDynamic | TypeLegendJsonDynamic;
 
-/**
- * interface used when adding a new layer
- */
-export type TypeLayerData = {
-  id: string;
-  type: 'ogcWMS' | 'geoJSON' | 'esriDynamic' | 'esriFeature' | 'xyzTiles' | 'ogcWFS' | 'ogcFeature';
-  name: string;
-  url: string;
-  entries: string[];
-  layer: {
-    setOpacity?: (opacity: number) => void;
-    // eslint-disable-next-line @typescript-eslint/no-explicit-any
-    eachFeature?: (x: any) => void;
-    options: {
-      url: string;
-    };
-    metadata: (fn: (error: unknown, res: { layers: { id: string; subLayerIds: string[] }[] }) => void) => void;
-    _url: string;
-    entries: {
-      attributes: TypeJSONValue;
-    }[];
-    mapService: {
-      options: {
-        url: string;
-      };
-    };
-    getLayers: () => L.Layer[];
-  } & L.Layer;
-  layers: TypeLayersInLayerData;
-  getLegendGraphic?: (id: string) => Promise<string>;
-  getLegendJson?: () => Promise<TypeLegendJson>;
-  setEntries: (enrties: string[]) => void;
-  setOpacity: (opacity: number) => void;
-  getBounds: () => L.LatLngBounds | Promise<L.LatLngBounds>;
-};
-
-export type TypeLayersInLayerData = Record<string, TypeLayersEntry>;
+export type TypeLayersInWebLayer = Record<string, TypeLayersEntry>;
 
 export type TypeLayersEntry = {
   layerData: TypeJSONObject[];
@@ -481,11 +459,11 @@
 };
 
 export type TypeSelectedFeature = {
-  attributes: TypeJSONValue;
-  displayField: TypeJSONValue;
-  fieldAliases: TypeJSONValue;
+  attributes: TypeJSONObject;
+  displayField: TypeJSONObject;
+  fieldAliases: TypeJSONObject;
   numOfEntries: number;
-  symbol: TypeJSONValue;
+  symbol: TypeJSONObject;
 };
 
 /**
@@ -494,7 +472,7 @@
 export type TypeLayersListProps = {
   clickPos?: L.LatLng;
   getSymbol: (renderer: TypeRendererSymbol, attributes: TypeJSONObject) => TypeJSONObject | null;
-  layersData: Record<string, TypeLayerData>;
+  layersData: Record<string, AbstractWebLayersClass>;
   mapId: string;
   selectFeature: (featureData: TypeJSONObject) => void;
   selectLayer: (layerData?: TypeLayersEntry) => void;
@@ -505,7 +483,7 @@
  */
 export type TypeLayersPanelListProps = {
   mapId: string;
-  layers: Record<string, TypeLayerData>;
+  layers: Record<string, AbstractWebLayersClass>;
   language: string;
 };
 
