--- conflicted
+++ resolved
@@ -4,12 +4,8 @@
 import { EVENT_NAMES } from '../../api/event';
 
 import { CheckboxListAPI } from '../list/checkbox-list/checkbox-list-api';
-<<<<<<< HEAD
+
 import { TypePanelProps } from '../../core/types/cgpv-types';
-=======
-
-import { TypeJsonString, TypePanelProps } from '../../core/types/cgpv-types';
->>>>>>> 236406ea
 
 /**
  * Class used to handle creating a new panel
