--- conflicted
+++ resolved
@@ -10,11 +10,7 @@
 
 import { IconButton, ChevronLeftIcon, ChevronRightIcon } from '..';
 import { MapContext } from '../../core/app-start';
-<<<<<<< HEAD
-import { TypeJSONValue, TypeDrawerProps } from '../../core/types/cgpv-types';
-=======
-import { TypeDrawerProps } from '../../core/types/cgpv-types';
->>>>>>> 2494732a
+import { TypeJsonString, TypeJSONValue, TypeDrawerProps } from '../../core/types/cgpv-types';
 
 const drawerWidth = 200;
 const useStyles = makeStyles((theme) => ({
@@ -94,7 +90,7 @@
     api.event.on(
       EVENT_NAMES.EVENT_DRAWER_OPEN_CLOSE,
       (payload) => {
-        if (payload && (payload.handlerName as TypeJSONValue as string) === mapId) {
+        if (payload && (payload.handlerName as TypeJsonString) === mapId) {
           setOpen(payload.status as TypeJSONValue as boolean);
         }
       },
