import React from 'react';
import ReactDOM from 'react-dom';

// Leaflet icons import to solve issues 4968
import L, { Icon, Marker } from 'leaflet';
import * as ReactLeaflet from 'react-leaflet';
import * as ReactLeafletCore from '@react-leaflet/core';

import { useTranslation } from 'react-i18next';

// TODO: remove as soon as element UI components are created
import * as MUI from '@mui/material';

import { useMediaQuery } from '@mui/material';
import { useTheme } from '@mui/material/styles';
import makeStyles from '@mui/styles/makeStyles';

import icon from 'leaflet/dist/images/marker-icon.png';
import iconShadow from 'leaflet/dist/images/marker-shadow.png';

import 'leaflet/dist/leaflet.css';
import './ui/style/style.css';
import './ui/style/vendor.css';
import * as UI from './ui';

import AppStart from './core/app-start';
<<<<<<< HEAD

import { Cast, TypeWindow, TypeCGPV, TypeApi, TypeMapConfigProps } from './core/types/cgpv-types';
=======
>>>>>>> 236406ea
import * as types from './core/types/cgpv-types';

import { EVENT_NAMES } from './api/event';
import { api } from './api/api';

import { LEAFLET_POSITION_CLASSES } from './geo/utils/constant';

import { Config } from './core/utils/config';

export * from './core/types/cgpv-types';

// hack for default leaflet icon: https://github.com/Leaflet/Leaflet/issues/4968
// TODO: put somewhere else
const DefaultIcon = new Icon({
  iconUrl: icon,
  iconAnchor: [13, 40],
  shadowUrl: iconShadow,
});
Marker.prototype.options.icon = DefaultIcon;

// TODO look for a better place to put this when working on issue #8

// listen to map reload event
api.event.on(EVENT_NAMES.EVENT_MAP_RELOAD, (payload) => {
  if (payload && payload.handlerId) {
    const payloadHandlerId = payload.handlerId as string;
    // unsubscribe from all events registered on this map
    api.event.offAll(payloadHandlerId);

    // unload all loaded plugins on the map
    api.plugin.removePlugins(payloadHandlerId);

    // get the map container
    const map = document.getElementById(payloadHandlerId);

    if (map) {
      // remove the dom element (remove rendered map)
      ReactDOM.unmountComponentAtNode(map);

      // delete the map instance from the maps array
      delete api.maps[payloadHandlerId];

      // re-render map with updated config keeping previous values if unchanged
<<<<<<< HEAD
      ReactDOM.render(<AppStart configObj={Cast<TypeMapConfigProps>(payload.config)} />, map);
=======
      ReactDOM.render(<AppStart configObj={types.Cast<types.TypeMapConfigProps>(payload.config)} />, map);
>>>>>>> 236406ea
    }
  }
});

/**
 * Initialize the cgpv and render it to root element
 *
 * @param {Function} callback optional callback function to run once the rendering is ready
 */
function init(callback: () => void) {
  // apply focus to element when keyboard navigation is use
  api.geoUtilities.manageKeyboardFocus();

  // set the API callback if a callback is provided
  if (callback) api.readyCallback = callback;

  const mapElements = document.getElementsByClassName('llwp-map');

  // loop through map elements on the page
  for (let i = 0; i < mapElements.length; i += 1) {
    const mapElement = mapElements[i] as Element;

    // create a new config for this map element
    const config = new Config(mapElement);

    // initialize config
    // if config provided (either by inline, url params) validate it with schema
    // otherwise return the default config
    const configObj = config.initializeMapConfig();

    // if valid config was provided
    if (configObj) {
      // render the map with the config
      ReactDOM.render(<AppStart configObj={configObj} />, mapElement);
    }
  }
}

// cgpv object to be exported with the api for outside use
export const cgpv: TypeCGPV = {
  init,
  api: Cast<TypeApi>({
    ...api,
    ...api.event,
    // ...api.projection,
    ...api.plugin,
  }),
  react: React,
  leaflet: L,
  reactLeaflet: ReactLeaflet,
  reactLeafletCore: ReactLeafletCore,
  mui: MUI,
  ui: {
    useTheme,
    useMediaQuery,
    makeStyles,
    elements: UI,
  },
  useTranslation,
  types,
  constants: {
    leafletPositionClasses: LEAFLET_POSITION_CLASSES,
  },
};

// freeze variable name so a variable with same name can't be defined from outside
Object.freeze(cgpv);

// export the cgpv globally
Cast<TypeWindow>(window).cgpv = cgpv;<|MERGE_RESOLUTION|>--- conflicted
+++ resolved
@@ -24,11 +24,6 @@
 import * as UI from './ui';
 
 import AppStart from './core/app-start';
-<<<<<<< HEAD
-
-import { Cast, TypeWindow, TypeCGPV, TypeApi, TypeMapConfigProps } from './core/types/cgpv-types';
-=======
->>>>>>> 236406ea
 import * as types from './core/types/cgpv-types';
 
 import { EVENT_NAMES } from './api/event';
@@ -72,11 +67,7 @@
       delete api.maps[payloadHandlerId];
 
       // re-render map with updated config keeping previous values if unchanged
-<<<<<<< HEAD
-      ReactDOM.render(<AppStart configObj={Cast<TypeMapConfigProps>(payload.config)} />, map);
-=======
       ReactDOM.render(<AppStart configObj={types.Cast<types.TypeMapConfigProps>(payload.config)} />, map);
->>>>>>> 236406ea
     }
   }
 });
@@ -116,9 +107,9 @@
 }
 
 // cgpv object to be exported with the api for outside use
-export const cgpv: TypeCGPV = {
+export const cgpv: types.TypeCGPV = {
   init,
-  api: Cast<TypeApi>({
+  api: types.Cast<types.TypeApi>({
     ...api,
     ...api.event,
     // ...api.projection,
@@ -146,4 +137,4 @@
 Object.freeze(cgpv);
 
 // export the cgpv globally
-Cast<TypeWindow>(window).cgpv = cgpv;+types.Cast<types.TypeWindow>(window).cgpv = cgpv;