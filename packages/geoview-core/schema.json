--- conflicted
+++ resolved
@@ -1,9 +1,5 @@
 {
-<<<<<<< HEAD
   "$schema": "http://json-schema.org/draft-07/schema#",
-=======
-  "$schema": "https://json-schema.org/draft-07/schema#",
->>>>>>> 673218c0
   "title": "GeoView Core Config Schema",
   "type": "object",
   "version": 1.0,
@@ -19,10 +15,6 @@
           "description": "A path to a javascript file with a function for parsing the layers identify output. Only needed if a custom template is being used."
         },
         "template": {
-<<<<<<< HEAD
-          "type": "string",
-          "description": "A path to an html template that will override default identify output."
-=======
           "type": "array",
           "uniqueItems": true,
           "items": {
@@ -35,7 +27,6 @@
               "description": "A path to an html template (French) that will override default identify output."
             }
           }
->>>>>>> 673218c0
         }
       },
       "required": ["template"],
@@ -54,462 +45,6 @@
           "type": "boolean",
           "default": true,
           "description": "Initial visibility setting."
-<<<<<<< HEAD
-        },
-        "boundingBox": {
-          "type": "boolean",
-          "default": false,
-          "description": "Display bounding box."
-        },
-        "query": {
-          "type": "boolean",
-          "default": true,
-          "description": "Allow querying."
-        }
-      },
-      "additionalProperties": false
-    },
-
-    "basicLayer": {
-      "type": "object",
-      "properties": {
-        "id": {
-          "type": "string",
-          "description": "The id of the layer for referencing within the viewer (does not relate directly to any external service)."
-        },
-        "name": {
-          "type": "string",
-          "description": "The display name of the layer. If it is not present the viewer will make an attempt to scrape this information."
-        },
-        "url": {
-          "type": "string",
-          "description": "The service endpoint of the layer. It should match the type provided in layerType."
-        },
-        "layerType": {
-          "type": "string",
-          "enum": [
-            "ogcWms",
-            "ogcWfs",
-            "geoJson",
-            "csv",
-            "esriDynamic",
-            "esriFeature",
-            "esriImage",
-            "esriTile"
-          ]
-        }
-      },
-      "required": ["id", "layerType", "url"]
-    },
-    "basicLayerNode": {
-      "type": "object",
-      "properties": {
-        "id": {
-          "type": "string",
-          "description": "The id of the layer for referencing within the viewer (does not relate directly to any external service)."
-        },
-        "name": {
-          "type": "string",
-          "description": "The display name of the layer. If it is not present the viewer will make an attempt to scrape this information."
-        },
-        "url": {
-          "type": "string",
-          "description": "The service endpoint of the layer. It should match the type provided in layerType."
-        },
-        "layerType": {
-          "type": "string",
-          "enum": ["esriImage", "esriTile"]
-        },
-        "metadataUrl": {
-          "type": "string",
-          "default": null,
-          "description": "The metadata url of the layer service."
-        },
-        "state": {
-          "$ref": "#/definitions/initialLayerSettings"
-        },
-        "details": {
-          "$ref": "#/definitions/detailsLayerSettings"
-        }
-      },
-      "required": ["id", "layerType", "url"],
-      "additionalProperties": false
-    },
-    "featureLayerNode": {
-      "type": "object",
-      "properties": {
-        "id": {
-          "type": "string",
-          "description": "The id of the layer for referencing within the viewer (does not relate directly to any external service)."
-        },
-        "name": {
-          "type": "string",
-          "description": "The display name of the layer. If it is not present the viewer will make an attempt to scrape this information."
-        },
-        "url": {
-          "type": "string",
-          "description": "The service endpoint of the layer.  It should match the type provided in layerType."
-        },
-        "layerType": {
-          "type": "string",
-          "enum": ["esriFeature"]
-        },
-        "metadataUrl": {
-          "type": "string",
-          "default": null,
-          "description": "The metadata url of the layer service."
-        },
-        "nameField": {
-          "type": "string",
-          "description": "The display field of the layer. If it is not present the viewer will make an attempt to scrape this information."
-        },
-        "tooltipField": {
-          "type": "string",
-          "description": "The field to be used for tooltips. If it is not present the viewer will use nameField (if provided)."
-        },
-        "outfields": {
-          "type": "string",
-          "default": "*",
-          "description": "A comma separated list of attribute names that should be requested on query."
-        },
-        "state": {
-          "$ref": "#/definitions/initialLayerSettings"
-        },
-        "details": {
-          "$ref": "#/definitions/detailsLayerSettings"
-        }
-      },
-      "required": ["id", "layerType", "url"],
-      "additionalProperties": false
-    },
-    "dynamicLayerNode": {
-      "type": "object",
-      "properties": {
-        "id": {
-          "type": "string",
-          "description": "The id of the layer for referencing within the viewer (does not relate directly to any external service)."
-        },
-        "name": {
-          "type": "string",
-          "description": "The display name of the layer.  If it is not present the viewer will make an attempt to scrape this information."
-        },
-        "url": {
-          "type": "string",
-          "description": "The service endpoint of the layer.  It should match the type provided in layerType."
-        },
-        "layerType": {
-          "type": "string",
-          "enum": ["esriDynamic"]
-        },
-        "metadataUrl": {
-          "type": "string",
-          "default": null,
-          "description": "The metadata url of the layer service."
-        },
-        "layerEntries": {
-          "type": "array",
-          "items": {
-            "$ref": "#/definitions/dynamicLayerEntryNode"
-          },
-          "minItems": 1
-        },
-        "state": {
-          "$ref": "#/definitions/initialLayerSettings"
-        },
-        "details": {
-          "$ref": "#/definitions/detailsLayerSettings"
-        }
-      },
-      "required": ["id", "layerType", "layerEntries", "url"],
-      "additionalProperties": false
-    },
-    "dynamicLayerEntryNode": {
-      "type": "object",
-      "properties": {
-        "index": {
-          "type": "number",
-          "description": "The index of the layer in the map service."
-        },
-        "name": {
-          "type": "string",
-          "description": "A descriptive name for the layer, can override the name coming from the service."
-        },
-        "nameField": {
-          "type": "string",
-          "description": "The display field of the layer.  If it is not present the viewer will make an attempt to scrape this information."
-        },
-        "outfields": {
-          "type": "string",
-          "default": "*",
-          "description": "A comma separated list of attribute names that should be requested on query."
-        },
-        "state": {
-          "$ref": "#/definitions/initialLayerSettings"
-        }
-      },
-      "required": ["index"],
-      "additionalProperties": false
-    },
-    "geoJsonLayerNode": {
-      "type": "object",
-      "properties": {
-        "id": {
-          "type": "string",
-          "description": "The id of the layer for referencing within the viewer (does not relate directly to any external service)."
-        },
-        "name": {
-          "type": "string",
-          "description": "The display name of the layer."
-        },
-        "url": {
-          "type": "string",
-          "description": "The url path to the file. It should match the type provided in layerType."
-        },
-        "layerType": {
-          "type": "string",
-          "enum": ["geojson"]
-        },
-        "nameField": {
-          "type": "string",
-          "description": "The display field of the layer. If it is not present the viewer will make an attempt to find the first valid field."
-        },
-        "tooltipField": {
-          "type": "string",
-          "description": "The field to be used for tooltips.  If it is not present the viewer will use nameField (if provided)."
-        },
-        "renderer": {
-          "type": "object",
-          "additionalProperties": true,
-          "description": "Optional renderer object to apply to the layer. Follows Leaflet Path json convention."
-        },
-        "state": {
-          "$ref": "#/definitions/initialLayerSettings"
-        },
-        "details": {
-          "$ref": "#/definitions/detailsLayerSettings"
-        }
-      },
-      "required": ["id", "name", "layerType", "url"],
-      "additionalProperties": false
-    },
-    "wfsLayerNode": {
-      "type": "object",
-      "properties": {
-        "id": {
-          "type": "string",
-          "description": "The id of the layer for referencing within the viewer (does not relate directly to any external service)."
-        },
-        "name": {
-          "type": "string",
-          "description": "The display name of the layer. If it is not present the viewer will make an attempt to scrape this information."
-        },
-        "url": {
-          "type": "string",
-          "description": "The service endpoint of the layer.  It should match the type provided in layerType."
-        },
-        "layerType": {
-          "type": "string",
-          "enum": ["ogcWfs"]
-        },
-        "nameField": {
-          "type": "string",
-          "description": "The display field of the layer. If it is not present the viewer will make an attempt to scrape this information."
-        },
-        "tooltipField": {
-          "type": "string",
-          "description": "The field to be used for tooltips.  If it is not present the viewer will use nameField (if provided)."
-        },
-        "renderer": {
-          "type": "object",
-          "additionalProperties": true,
-          "description": "Optional renderer object to apply to the layer. Follows Leaflet Path json convention."
-        },
-        "state": {
-          "$ref": "#/definitions/initialLayerSettings"
-        },
-        "details": {
-          "$ref": "#/definitions/detailsLayerSettings"
-        }
-      },
-      "required": ["id", "layerType", "url"],
-      "additionalProperties": false
-    },
-    "wmsLayerNode": {
-      "type": "object",
-      "properties": {
-        "id": {
-          "type": "string",
-          "description": "The id of the layer for referencing within the viewer (does not relate directly to any external service)."
-        },
-        "name": {
-          "type": "string",
-          "description": "The display name of the layer.  If it is not present the viewer will make an attempt to scrape this information."
-        },
-        "url": {
-          "type": "string",
-          "description": "The service endpoint of the layer.  It should match the type provided in layerType."
-        },
-        "layerEntries": {
-          "type": "array",
-          "items": {
-            "$ref": "#/definitions/wmsLayerEntryNode"
-          },
-          "minItems": 1
-        },
-        "layerType": {
-          "type": "string",
-          "enum": ["ogcWms"]
-        },
-        "metadataUrl": {
-          "type": "string",
-          "default": null,
-          "description": "The metadata url of the layer service."
-        },
-        "state": {
-          "$ref": "#/definitions/initialLayerSettings"
-        },
-        "details": {
-          "$ref": "#/definitions/detailsLayerSettings"
-        }
-      },
-      "required": ["id", "layerType", "layerEntries", "url"],
-      "additionalProperties": false
-    },
-    "wmsLayerEntryNode": {
-      "type": "object",
-      "properties": {
-        "id": {
-          "type": "string",
-          "description": "The id of the layer entry in the WMS."
-        },
-        "name": {
-          "type": "string",
-          "description": "A descriptive name for the layer. To be used in the legend."
-        },
-        "state": {
-          "$ref": "#/definitions/initialLayerSettings"
-        }
-      },
-      "required": ["id"],
-      "additionalProperties": false
-    },
-    "geometryEndpointLayerNode": {
-      "type": "object",
-      "properties": {
-        "id": {
-          "type": "string",
-          "description": "The id of the layer for referencing within the viewer (does not relate directly to any external service)."
-        },
-        "name": {
-          "type": "string",
-          "description": "The display name of the layer."
-        },
-        "url": {
-          "type": "string",
-          "description": "The url path to the geometry endpoint who will send back GeoJSON features."
-        },
-        "layerType": {
-          "type": "string",
-          "enum": ["geojsonEndpoint"]
-        },
-        "nameField": {
-          "type": "string",
-          "description": "The display field of the layer. If it is not present the viewer will make an attempt to find the first valid field."
-        },
-        "tooltipField": {
-          "type": "string",
-          "description": "The field to be used for tooltips.  If it is not present the viewer will use nameField (if provided)."
-        },
-        "renderer": {
-          "type": "object",
-          "additionalProperties": true,
-          "description": "Optional renderer object to apply to the layer. Follows Leaflet Path json convention."
-        },
-        "state": {
-          "$ref": "#/definitions/initialLayerSettings"
-        },
-        "details": {
-          "$ref": "#/definitions/detailsLayerSettings"
-        }
-      },
-      "required": ["id", "name", "layerType", "url"],
-      "additionalProperties": false
-    },
-    "geoCoreLayerNode": {
-      "type": "object",
-      "properties": {
-        "id": {
-          "type": "string",
-          "description": "The GeoCore catalog uuid of the layer."
-        },
-        "url": {
-          "type": "string",
-          "description": "The url path to the geoCore endpoint (optional, this value should be embeded in the GeoView)."
-        },
-        "layerType": {
-          "type": "string",
-          "enum": ["geoCore"]
-        }
-      },
-      "required": ["id", "layerType"],
-      "additionalProperties": false
-    },
-
-    "layerNode": {
-      "oneOf": [
-        {
-          "$ref": "#/definitions/basicLayerNode"
-        },
-        {
-          "$ref": "#/definitions/featureLayerNode"
-        },
-        {
-          "$ref": "#/definitions/dynamicLayerNode"
-        },
-        {
-          "$ref": "#/definitions/geoJsonLayerNode"
-        },
-        {
-          "$ref": "#/definitions/wfsLayerNode"
-        },
-        {
-          "$ref": "#/definitions/wmsLayerNode"
-        },
-        {
-          "$ref": "#/definitions/geometryEndpointLayerNode"
-        },
-        {
-          "$ref": "#/definitions/geoCoreLayerNode"
-        }
-      ]
-    },
-
-    "layerList": {
-      "type": "array",
-      "items": {
-        "$ref": "#/definitions/layerNode"
-      },
-      "minItems": 0
-    }
-  },
-
-  "properties": {
-    "map": {
-      "type": "object",
-      "properties": {
-        "interaction": {
-          "type": "string",
-          "enum": ["static", "dynamic"],
-          "default": "dynamic",
-          "description": "If map is dynamic (pan/zoom) or static to act as a thumbnail."
-        },
-        "projection": {
-          "type": "integer",
-          "enum": [3978, 3857],
-          "default": 3978,
-          "description": "Spatial Reference EPSG code supported (https://epsg.io/). We support Web Mercator and Lambert Conical Conform Canada."
-        },
-=======
         },
         "boundingBox": {
           "type": "boolean",
@@ -984,7 +519,6 @@
           "default": 3978,
           "description": "Spatial Reference EPSG code supported (https://epsg.io/). We support Web Mercator and Lambert Conical Conform Canada."
         },
->>>>>>> 673218c0
         "initialView": {
           "type": "object",
           "properties": {
@@ -1035,37 +569,6 @@
               "type": "boolean",
               "default": true,
               "description": "Enable or disable basemap labels"
-<<<<<<< HEAD
-            }
-          },
-          "required": ["id", "shaded", "labeled"]
-        },
-        "layers": {
-          "$ref": "#/definitions/layerList",
-          "description": "Layer list in the order which they should be added to the map."
-        }
-      },
-      "required": ["interaction", "projection", "initialView", "basemapOptions"]
-    },
-
-    "theme": {
-      "type": "string",
-      "enum": ["dark", "light"],
-      "default": "dark",
-      "description": "Theme style the viewer."
-    },
-
-    "appBar": {
-      "type": "object",
-      "properties": {
-        "about": {
-          "type": "string",
-          "description": "The content of the about section in Markdown format. If empty, it will be ignored. If not, it will create a button on the appbar to open the panel."
-        }
-      }
-    },
-
-=======
             }
           },
           "required": ["id", "shaded", "labeled"]
@@ -1104,7 +607,6 @@
       }
     },
 
->>>>>>> 673218c0
     "components": {
       "type": "array",
       "uniqueItems": true,
@@ -1121,27 +623,9 @@
       "uniqueItems": true,
       "items": {
         "type": "string",
-<<<<<<< HEAD
-        "enum": [
-          "overview-map",
-          "basemap-switcher",
-          "layers-panel",
-          "details-panel",
-          "geolocator"
-        ]
-      },
-      "default": [
-        "overview-map",
-        "basemap-switcher",
-        "layers-panel",
-        "details-panel",
-        "geolocator"
-      ],
-=======
         "enum": ["overview-map", "basemap-switcher", "layers-panel", "details-panel", "geolocator"]
       },
       "default": ["overview-map", "basemap-switcher", "layers-panel", "details-panel", "geolocator"],
->>>>>>> 673218c0
       "description": "Core packages to initialize on viewer load. The schema for those are on their own package. NOTE: config from packages are in the same loaction as core config (<<core config name>>-<<package name>>.json).",
       "minItems": 0
     },
@@ -1178,12 +662,6 @@
       }
     },
 
-<<<<<<< HEAD
-    "language": {
-      "type": "string",
-      "enum": ["en-CA", "fr-CA"],
-      "description": "ISO 639-1 code indicating the language of strings in the schema file."
-=======
     "languages": {
       "type": "array",
       "uniqueItems": true,
@@ -1194,7 +672,6 @@
       "default": ["en-CA", "fr-CA"],
       "description": "ISO 639-1 code indicating the languages supported by the configuration file.",
       "minItems": 1
->>>>>>> 673218c0
     },
     "version": {
       "type": "string",
@@ -1202,9 +679,5 @@
       "description": "The schema version used to validate the configuration file. The schema should enumerate the list of versions accepted by this version of the viewer."
     }
   },
-<<<<<<< HEAD
-  "required": ["map", "language"]
-=======
   "required": ["map", "languages"]
->>>>>>> 673218c0
 }