--- conflicted
+++ resolved
@@ -1,11 +1,7 @@
 /* eslint-disable react-hooks/exhaustive-deps */
 /* eslint-disable jsx-a11y/no-noninteractive-tabindex */
 /* eslint-disable no-nested-ternary */
-<<<<<<< HEAD
-import { TypeJSONValue, TypeFeatureInfoProps, TypeWindow } from 'geoview-core';
-=======
-import { TypeJSONObject, TypeFeatureInfoProps, TypeWindow } from 'geoview-core';
->>>>>>> 2494732a
+import { TypeJsonString, TypeJSONValue, TypeFeatureInfoProps, TypeWindow } from 'geoview-core';
 
 const w = window as TypeWindow;
 
@@ -96,14 +92,15 @@
           {symbol.imageData ? (
             <img className={classes.featureInfoHeaderIcon} src={`data:${symbol.contentType};base64, ${symbol.imageData}`} alt="" />
           ) : symbol.legendImageUrl ? (
-            <img className={classes.featureInfoHeaderIcon} src={symbol.legendImageUrl as string} alt="" />
+            <img className={classes.featureInfoHeaderIcon} src={symbol.legendImageUrl as TypeJsonString} alt="" />
           ) : (
             <div className={classes.featureInfoHeaderIcon} />
           )}
         </div>
         <span className={classes.featureInfoHeaderText}>
-          {attributes[displayField as string] && (attributes[displayField as string] as TypeJSONValue[]).length > 0
-            ? `${attributes[displayField as string]}`
+          {attributes[displayField as TypeJsonString] &&
+          (attributes[displayField as TypeJsonString] as TypeJSONValue as TypeJSONValue[]).length > 0
+            ? `${attributes[displayField as TypeJsonString]}`
             : `${attributes.OBJECTID}`}
         </span>
       </div>
@@ -111,8 +108,8 @@
         {
           // loop through each attribute in the selected entry / feature
           Object.keys(attributes).map((attrKey) => {
-            let attributeAlias = fieldAliases[attrKey] as string;
-            const attributeValue = attributes[attrKey] as string;
+            let attributeAlias = fieldAliases[attrKey] as TypeJsonString;
+            const attributeValue = attributes[attrKey] as TypeJsonString;
 
             if (!attributeAlias) attributeAlias = attrKey;
 
