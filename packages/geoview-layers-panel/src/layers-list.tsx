--- conflicted
+++ resolved
@@ -7,14 +7,9 @@
   TypeJsonObject,
   AbstractWebLayersClass,
   TypeWindow,
-<<<<<<< HEAD
-  CONST_LAYER_TYPES,
-=======
-  TypeCGPVMUI,
   webLayerIsWMS,
   webLayerIsEsriDynamic,
   webLayerIsEsriFeature,
->>>>>>> 37e196a6
 } from 'geoview-core';
 
 type Event = { target: { value: number } };
