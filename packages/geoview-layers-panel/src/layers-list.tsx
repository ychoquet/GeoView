--- conflicted
+++ resolved
@@ -1,9 +1,5 @@
 /* eslint-disable react/no-array-index-key */
-<<<<<<< HEAD
-import { TypeLayersPanelListProps, TypeLayerData, TypeProps } from 'geoview-core';
-=======
 import { TypeLayersPanelListProps, TypeLayerData, TypeProps, TypeWindow } from 'geoview-core';
->>>>>>> fffdf02f
 
 const w = window as TypeWindow;
 
@@ -15,11 +11,7 @@
 function LayersList(props: TypeLayersPanelListProps): JSX.Element {
   const { mapId, layers, language } = props;
 
-<<<<<<< HEAD
-  const cgpv = w['cgpv'];
-=======
   const { cgpv } = w;
->>>>>>> fffdf02f
   const { mui, ui, react, api, leaflet: L } = cgpv;
   const { useState, useEffect } = react;
   const [selectedLayer, setSelectedLayer] = useState('');
@@ -33,11 +25,7 @@
   const { Slider, Tooltip, Checkbox } = mui;
   const { Button } = ui.elements;
 
-<<<<<<< HEAD
-  const translations: TypeProps<TypeProps<any>> = {
-=======
   const translations: TypeProps<TypeProps<string>> = {
->>>>>>> fffdf02f
     'en-CA': {
       bounds: 'Toggle Bounds',
       zoom: 'Zoom to Layer',
