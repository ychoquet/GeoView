--- conflicted
+++ resolved
@@ -1,31 +1,34 @@
 /* eslint-disable @typescript-eslint/explicit-module-boundary-types */
-<<<<<<< HEAD
-import PanelContent from './panel-content';
+import {
+  Cast,
+  AbstractPluginClass,
+  TypeJSONObject,
+  TypeWindow,
+  TypePluginOptions,
+  TypeButtonPanel,
+  TypeButtonProps,
+  TypePanelProps,
+} from 'geoview-core';
 
-import { TypeButtonPanel, TypeProps, TypeButtonProps, TypePanelProps } from 'geoview-core';
-
-const w = window as any;
-=======
-import { TypeButtonPanel, TypeProps, TypeButtonProps, TypePanelProps, TypeWindow } from 'geoview-core';
 import PanelContent from './panel-content';
 
 const w = window as TypeWindow;
->>>>>>> 2494732a
 
 /**
  * Create a class for the plugin instance
  */
-class LayersPanelPlugin {
+class LayersPanelPlugin extends AbstractPluginClass {
   // id of the plugin
   id: string;
 
   // plugin properties
-  LayersPanelPluginProps: TypeProps;
+  LayersPanelPluginProps: TypePluginOptions;
 
   // store the created button panel object
   buttonPanel: TypeButtonPanel | null;
 
-  constructor(id: string, props: TypeProps) {
+  constructor(id: string, props: TypePluginOptions) {
+    super(id, props);
     this.id = id;
     this.LayersPanelPluginProps = props;
     this.buttonPanel = null;
@@ -34,18 +37,14 @@
   /**
    * translations object to inject to the viewer translations
    */
-<<<<<<< HEAD
-  translations: TypeProps<TypeProps<any>> = {
-=======
-  translations: TypeProps<TypeProps<string>> = {
->>>>>>> 2494732a
+  translations: TypeJSONObject = Cast<TypeJSONObject>({
     'en-CA': {
       layersPanel: 'Layers',
     },
     'fr-CA': {
       layersPanel: 'Couches',
     },
-  };
+  });
 
   /**
    * Added function called after the plugin has been initialized
@@ -54,11 +53,7 @@
     const { mapId } = this.LayersPanelPluginProps;
 
     // access the cgpv object from the window object
-<<<<<<< HEAD
-    const cgpv = w['cgpv'];
-=======
     const { cgpv } = w;
->>>>>>> 2494732a
 
     // access the api calls
     const { api } = cgpv;
@@ -95,11 +90,7 @@
     const { mapId } = this.LayersPanelPluginProps;
 
     // access the cgpv object from the window object
-<<<<<<< HEAD
-    const cgpv = w['cgpv'];
-=======
     const { cgpv } = w;
->>>>>>> 2494732a
 
     // access the api calls
     const { api } = cgpv;
@@ -112,10 +103,5 @@
 
 export default LayersPanelPlugin;
 
-<<<<<<< HEAD
-w['plugins'] = w['plugins'] || {};
-w['plugins']['layersPanel'] = LayersPanelPlugin;
-=======
 w.plugins = w.plugins || {};
-w.plugins.layersPanel = LayersPanelPlugin;
->>>>>>> 2494732a
+w.plugins.layersPanel = Cast<AbstractPluginClass>(LayersPanelPlugin);